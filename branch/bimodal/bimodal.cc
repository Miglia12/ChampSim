#include "ooo_cpu.h"

constexpr std::size_t BIMODAL_TABLE_SIZE = 16384;
constexpr std::size_t BIMODAL_PRIME = 16381;
constexpr std::size_t COUNTER_BITS = 2;

std::map<O3_CPU*, std::array<int, BIMODAL_TABLE_SIZE>> bimodal_table;

<<<<<<< HEAD
void O3_CPU::initialize_branch_predictor() {
  cout << "CPU " << cpu << " Bimodal branch predictor" << endl;

  for (int i = 0; i < BIMODAL_TABLE_SIZE; i++)
    bimodal_table[cpu][i] = 0;
}

uint8_t O3_CPU::predict_branch(uint64_t ip, uint64_t predicted_target,
                               uint8_t always_taken, uint8_t branch_type) {
  uint32_t hash = ip % BIMODAL_PRIME;
  uint8_t prediction =
      (bimodal_table[cpu][hash] >= ((MAX_COUNTER + 1) / 2)) ? 1 : 0;

  return prediction;
=======
void O3_CPU::initialize_branch_predictor()
{
    std::cout << "CPU " << cpu << " Bimodal branch predictor" << std::endl;
    bimodal_table[this] = {};
}

uint8_t O3_CPU::predict_branch(uint64_t ip, uint64_t predicted_target, uint8_t always_taken, uint8_t branch_type)
{
    uint32_t hash = ip % BIMODAL_PRIME;

    return bimodal_table[this][hash] >= (1 << (COUNTER_BITS-1));
>>>>>>> cfe93cc2
}

void O3_CPU::last_branch_result(uint64_t ip, uint64_t branch_target,
                                uint8_t taken, uint8_t branch_type) {
  uint32_t hash = ip % BIMODAL_PRIME;

<<<<<<< HEAD
  if (taken && (bimodal_table[cpu][hash] < MAX_COUNTER))
    bimodal_table[cpu][hash]++;
  else if ((taken == 0) && (bimodal_table[cpu][hash] > 0))
    bimodal_table[cpu][hash]--;
}
=======
    if (taken)
    {
        if (bimodal_table[this][hash] < ((1<<COUNTER_BITS)-1))
            bimodal_table[this][hash]++;
    }
    else
    {
       if (bimodal_table[this][hash] > 0)
            bimodal_table[this][hash]--;
    }
}
>>>>>>> cfe93cc2
<|MERGE_RESOLUTION|>--- conflicted
+++ resolved
@@ -1,4 +1,6 @@
 #include "ooo_cpu.h"
+
+#include <map>
 
 constexpr std::size_t BIMODAL_TABLE_SIZE = 16384;
 constexpr std::size_t BIMODAL_PRIME = 16381;
@@ -6,22 +8,6 @@
 
 std::map<O3_CPU*, std::array<int, BIMODAL_TABLE_SIZE>> bimodal_table;
 
-<<<<<<< HEAD
-void O3_CPU::initialize_branch_predictor() {
-  cout << "CPU " << cpu << " Bimodal branch predictor" << endl;
-
-  for (int i = 0; i < BIMODAL_TABLE_SIZE; i++)
-    bimodal_table[cpu][i] = 0;
-}
-
-uint8_t O3_CPU::predict_branch(uint64_t ip, uint64_t predicted_target,
-                               uint8_t always_taken, uint8_t branch_type) {
-  uint32_t hash = ip % BIMODAL_PRIME;
-  uint8_t prediction =
-      (bimodal_table[cpu][hash] >= ((MAX_COUNTER + 1) / 2)) ? 1 : 0;
-
-  return prediction;
-=======
 void O3_CPU::initialize_branch_predictor()
 {
     std::cout << "CPU " << cpu << " Bimodal branch predictor" << std::endl;
@@ -33,29 +19,14 @@
     uint32_t hash = ip % BIMODAL_PRIME;
 
     return bimodal_table[this][hash] >= (1 << (COUNTER_BITS-1));
->>>>>>> cfe93cc2
 }
 
 void O3_CPU::last_branch_result(uint64_t ip, uint64_t branch_target,
                                 uint8_t taken, uint8_t branch_type) {
   uint32_t hash = ip % BIMODAL_PRIME;
 
-<<<<<<< HEAD
-  if (taken && (bimodal_table[cpu][hash] < MAX_COUNTER))
-    bimodal_table[cpu][hash]++;
-  else if ((taken == 0) && (bimodal_table[cpu][hash] > 0))
-    bimodal_table[cpu][hash]--;
+    if (taken)
+        bimodal_table[this][hash] = std::min(bimodal_table[this][hash]+1, ((1<<COUNTER_BITS)-1));
+    else
+        bimodal_table[this][hash] = std::max(bimodal_table[this][hash]-1, 0);
 }
-=======
-    if (taken)
-    {
-        if (bimodal_table[this][hash] < ((1<<COUNTER_BITS)-1))
-            bimodal_table[this][hash]++;
-    }
-    else
-    {
-       if (bimodal_table[this][hash] > 0)
-            bimodal_table[this][hash]--;
-    }
-}
->>>>>>> cfe93cc2
