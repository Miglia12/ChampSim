#ifndef BLOCK_H
#define BLOCK_H

#include "champsim_constants.h"
#include "instruction.h"
#include "circular_buffer.hpp"

#include <algorithm>
#include <vector>

class MemoryRequestProducer;
class LSQ_ENTRY;

// message packet
class PACKET {
  public:
    bool scheduled = false;

    uint8_t asid[2] = {std::numeric_limits<uint8_t>::max(), std::numeric_limits<uint8_t>::max()},
            type = 0,
            fill_level = 0,
            pf_origin_level = 0;

    uint32_t pf_metadata;
    uint32_t cpu = NUM_CPUS;

    uint64_t address = 0,
             v_address = 0,
             data = 0,
             instr_id = 0,
             ip = 0,
             event_cycle = std::numeric_limits<uint64_t>::max(),
             cycle_enqueued = 0;

    std::vector<std::vector<LSQ_ENTRY>::iterator> lq_index_depend_on_me = {}, sq_index_depend_on_me = {};
    std::vector<champsim::circular_buffer<ooo_model_instr>::iterator> instr_depend_on_me;
    std::vector<MemoryRequestProducer*> to_return;

	uint8_t translation_level = 0, init_translation_level = 0; 
};

template <>
struct is_valid<PACKET>
{
    bool operator()(const PACKET &test)
    {
        return test.address != 0;
    }
};

template <typename LIST>
void packet_dep_merge(LIST &dest, LIST &src)
{
    dest.reserve(std::size(dest) + std::size(src));
    auto middle = std::end(dest);
    dest.insert(middle, std::begin(src), std::end(src));
    std::inplace_merge(std::begin(dest), middle, std::end(dest));
    auto uniq_end = std::unique(std::begin(dest), std::end(dest));
    dest.erase(uniq_end, std::end(dest));
}

// load/store queue
struct LSQ_ENTRY
{
    bool valid = false;
    uint64_t instr_id = 0,
             virtual_address = 0,
             ip = 0,
             event_cycle = 0;

    champsim::circular_buffer<ooo_model_instr>::iterator rob_index;

    uint8_t translated = 0,
            fetched = 0,
            asid[2] = {std::numeric_limits<uint8_t>::max(), std::numeric_limits<uint8_t>::max()};

<<<<<<< HEAD
    uint64_t physical_address = 0,
             producer_id = std::numeric_limits<uint64_t>::max();
=======
template <>
struct is_valid<LSQ_ENTRY>
{
    bool operator() (const LSQ_ENTRY &test)
    {
        return test.virtual_address != 0;
    }
>>>>>>> f085c764
};

#endif
<|MERGE_RESOLUTION|>--- conflicted
+++ resolved
@@ -74,18 +74,8 @@
             fetched = 0,
             asid[2] = {std::numeric_limits<uint8_t>::max(), std::numeric_limits<uint8_t>::max()};
 
-<<<<<<< HEAD
     uint64_t physical_address = 0,
              producer_id = std::numeric_limits<uint64_t>::max();
-=======
-template <>
-struct is_valid<LSQ_ENTRY>
-{
-    bool operator() (const LSQ_ENTRY &test)
-    {
-        return test.virtual_address != 0;
-    }
->>>>>>> f085c764
 };
 
 #endif
