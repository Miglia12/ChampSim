--- conflicted
+++ resolved
@@ -37,12 +37,7 @@
              finish_sim_cycle = 0, finish_sim_instr = 0,
              instrs_to_read_this_cycle = 0, instrs_to_fetch_this_cycle = 0,
              next_print_instruction = STAT_PRINTING_PERIOD, num_retired = 0;
-<<<<<<< HEAD
-    uint32_t inflight_reg_executions = 0, inflight_mem_executions = 0, num_searched = 0;
-=======
     uint32_t inflight_reg_executions = 0, inflight_mem_executions = 0;
-    uint32_t next_ITLB_fetch = 0;
->>>>>>> 44f10d1a
 
     struct dib_entry_t
     {
@@ -57,24 +52,16 @@
     dib_t DIB{dib_set*dib_way};
 
     // reorder buffer, load/store queue, register file
-<<<<<<< HEAD
     champsim::circular_buffer<ooo_model_instr> IFETCH_BUFFER;
     champsim::delay_queue<ooo_model_instr> DISPATCH_BUFFER;
     champsim::delay_queue<ooo_model_instr> DECODE_BUFFER;
-    CORE_BUFFER<ooo_model_instr> ROB;
-    CORE_BUFFER<LSQ_ENTRY> LQ, SQ;
+    champsim::circular_buffer<ooo_model_instr> ROB;
+    std::vector<LSQ_ENTRY> LQ;
+    std::vector<LSQ_ENTRY> SQ;
 
     // Constants
     const unsigned FETCH_WIDTH, DECODE_WIDTH, DISPATCH_WIDTH, SCHEDULER_SIZE, EXEC_WIDTH, LQ_WIDTH, SQ_WIDTH, RETIRE_WIDTH;
     const unsigned BRANCH_MISPREDICT_PENALTY, SCHEDULING_LATENCY, EXEC_LATENCY;
-=======
-    champsim::circular_buffer<ooo_model_instr> IFETCH_BUFFER{IFETCH_BUFFER_SIZE};
-    champsim::delay_queue<ooo_model_instr> DISPATCH_BUFFER{DISPATCH_BUFFER_SIZE, DISPATCH_LATENCY};
-    champsim::delay_queue<ooo_model_instr> DECODE_BUFFER{DECODE_BUFFER_SIZE, DECODE_LATENCY};
-    champsim::circular_buffer<ooo_model_instr> ROB{ROB_SIZE};
-    std::vector<LSQ_ENTRY> LQ{LQ_SIZE};
-    std::vector<LSQ_ENTRY> SQ{SQ_SIZE};
->>>>>>> 44f10d1a
 
     // store array, this structure is required to properly handle store instructions
     std::queue<uint64_t> STA;
@@ -113,7 +100,7 @@
             CACHE *itlb, CACHE *dtlb, CACHE *l1i, CACHE *l1d, PageTableWalker *ptw) :
         champsim::operable(freq_scale), cpu(cpu), dib_set(dib_set), dib_way(dib_way), dib_window(dib_window),
         IFETCH_BUFFER(ifetch_buffer_size), DISPATCH_BUFFER(dispatch_buffer_size, dispatch_latency), DECODE_BUFFER(decode_buffer_size, decode_latency),
-        ROB("ROB", rob_size), LQ("LQ", lq_size), SQ("SQ", sq_size),
+        ROB(rob_size), LQ(lq_size), SQ(sq_size),
         FETCH_WIDTH(fetch_width), DECODE_WIDTH(decode_width), DISPATCH_WIDTH(dispatch_width), SCHEDULER_SIZE(schedule_width),
         EXEC_WIDTH(execute_width), LQ_WIDTH(lq_width), SQ_WIDTH(sq_width), RETIRE_WIDTH(retire_width),
         BRANCH_MISPREDICT_PENALTY(mispredict_penalty), SCHEDULING_LATENCY(schedule_latency), EXEC_LATENCY(execute_latency),
