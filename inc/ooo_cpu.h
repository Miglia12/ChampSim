--- conflicted
+++ resolved
@@ -95,13 +95,10 @@
   CacheBus ITLB_bus, DTLB_bus, L1I_bus, L1D_bus;
 
   void operate() override;
-<<<<<<< HEAD
   void begin_phase() override;
   void end_phase(unsigned cpu) override;
   void print_roi_stats() override;
   void print_phase_stats() override;
-=======
->>>>>>> 129bdc1d
 
   void initialize_core();
   void init_instruction(ooo_model_instr instr);
