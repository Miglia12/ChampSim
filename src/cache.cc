--- conflicted
+++ resolved
@@ -22,10 +22,7 @@
 #include <iomanip>
 #include <numeric>
 #include <fmt/core.h>
-<<<<<<< HEAD
-=======
 #include <fmt/ranges.h>
->>>>>>> 39284774
 
 #include "champsim.h"
 #include "champsim_constants.h"
@@ -219,13 +216,10 @@
     }
   } else {
     if (mshr_full) { // not enough MSHR resource
-<<<<<<< HEAD
-=======
       if constexpr (champsim::debug_print) {
         fmt::print("[{}] {} MSHR full\n", NAME, __func__);
       }
 
->>>>>>> 39284774
       return false;  // TODO should we allow prefetches anyway if they will not be filled to this level?
     }
 
@@ -250,13 +244,10 @@
     bool success = send_to_rq ? lower_level->add_rq(fwd_pkt) : lower_level->add_pq(fwd_pkt);
 
     if (!success) {
-<<<<<<< HEAD
-=======
       if constexpr (champsim::debug_print) {
         fmt::print("[{}] {} could not send to lower\n", NAME, __func__);
       }
 
->>>>>>> 39284774
       return false;
     }
 
@@ -345,11 +336,8 @@
   };
   auto stash_bandwidth_consumed = champsim::transform_while_n(
       translation_stash, std::back_inserter(inflight_tag_check), tag_bw, [](const auto& entry) { return entry.is_translated; }, initiate_tag_check<false>());
-<<<<<<< HEAD
-=======
   tag_bw -= stash_bandwidth_consumed;
   std::vector<long long> channels_bandwidth_consumed{};
->>>>>>> 39284774
   for (auto* ul : upper_levels) {
     for (auto q : {std::ref(ul->WQ), std::ref(ul->RQ), std::ref(ul->PQ)}) {
       auto bandwidth_consumed = champsim::transform_while_n(q.get(), std::back_inserter(inflight_tag_check), tag_bw, can_translate, initiate_tag_check<true>(ul));
@@ -357,12 +345,8 @@
       tag_bw -= bandwidth_consumed;
     }
   }
-<<<<<<< HEAD
-  transform_if_n(internal_PQ, std::back_inserter(inflight_tag_check), tag_bw, can_translate, initiate_tag_check<false>());
-=======
   auto pq_bandwidth_consumed = champsim::transform_while_n(internal_PQ, std::back_inserter(inflight_tag_check), tag_bw, can_translate, initiate_tag_check<false>());
   tag_bw -= pq_bandwidth_consumed;
->>>>>>> 39284774
 
   // Issue translations
   issue_translation();
@@ -738,8 +722,6 @@
     fmt::print("{} MSHR empty\n", NAME);
   }
 
-<<<<<<< HEAD
-=======
   if (!std::empty(inflight_tag_check)) {
     std::size_t j = 0;
     for (auto entry : inflight_tag_check) {
@@ -760,7 +742,6 @@
     fmt::print("{} translation_stash empty\n", NAME);
   }
 
->>>>>>> 39284774
   for (auto* ul : upper_levels) {
     if (!std::empty(ul->RQ)) {
       for (const auto& entry : ul->RQ) {
