#include "cache.h"

#include <algorithm>
#include <iomanip>
#include <iterator>
#include <numeric>

#include "champsim.h"
#include "champsim_constants.h"
#include "util.h"
#include "vmem.h"

#ifndef SANITY_CHECK
#define NDEBUG
#endif

extern VirtualMemory vmem;

void CACHE::handle_fill()
{
    while (writes_available_this_cycle > 0)
    {
        auto fill_mshr = MSHR.begin();
        if (fill_mshr == std::end(MSHR) || fill_mshr->event_cycle > current_cycle)
            return;

        // find victim
        uint32_t set = get_set(fill_mshr->address);

        auto set_begin = std::next(std::begin(block), set*NUM_WAY);
        auto set_end   = std::next(set_begin, NUM_WAY);
        auto first_inv = std::find_if_not(set_begin, set_end, is_valid<BLOCK>());
        uint32_t way = std::distance(set_begin, first_inv);
        if (way == NUM_WAY)
            way = impl_replacement_find_victim(fill_mshr->cpu, fill_mshr->instr_id, set, &block.data()[set*NUM_WAY], fill_mshr->ip, fill_mshr->address, fill_mshr->type);

        bool success = filllike_miss(set, way, *fill_mshr);
        if (!success)
            return;

        if (way != NUM_WAY)
        {
            // update processed packets
            fill_mshr->data = block[set*NUM_WAY + way].data;

            for (auto ret : fill_mshr->to_return)
                ret->return_data(&(*fill_mshr));
        }

        MSHR.erase(fill_mshr);
        writes_available_this_cycle--;
    }
}

void CACHE::handle_writeback()
{
    while (writes_available_this_cycle > 0)
    {
        if (!WQ.has_ready())
            return;

        // handle the oldest entry
        PACKET &handle_pkt = WQ.front();

        // access cache
        uint32_t set = get_set(handle_pkt.address);
        uint32_t way = get_way(handle_pkt.address, set);

        BLOCK &fill_block = block[set*NUM_WAY + way];

        if (way < NUM_WAY) // HIT
        {
            impl_replacement_update_state(handle_pkt.cpu, set, way, fill_block.address, handle_pkt.ip, 0, handle_pkt.type, 1);

            // COLLECT STATS
            sim_stats.back().hits[handle_pkt.cpu][handle_pkt.type]++;

            // mark dirty
            fill_block.dirty = 1;
        }
        else // MISS
        {
<<<<<<< HEAD
            DP ( if (warmup) {
                    std::cout << "[" << NAME << "] " << __func__ << " type: " << +handle_pkt.type << " miss";
                    std::cout << " instr_id: " << handle_pkt.instr_id << " address: " << std::hex << handle_pkt.address;
                    std::cout << " full_addr: " << handle_pkt.full_addr << std::dec;
                    std::cout << " cycle: " << handle_pkt.event_cycle << std::endl; });

=======
>>>>>>> 589d0d4b
            bool success;
            if (handle_pkt.type == RFO && handle_pkt.to_return.empty()) {
                success = readlike_miss(handle_pkt);
            }
            else {
                // find victim
                auto set_begin = std::next(std::begin(block), set*NUM_WAY);
                auto set_end   = std::next(set_begin, NUM_WAY);
                auto first_inv = std::find_if_not(set_begin, set_end, is_valid<BLOCK>());
                way = std::distance(set_begin, first_inv);
                if (way == NUM_WAY)
                    way = impl_replacement_find_victim(handle_pkt.cpu, handle_pkt.instr_id, set, &block.data()[set*NUM_WAY], handle_pkt.ip, handle_pkt.address, handle_pkt.type);

                success = filllike_miss(set, way, handle_pkt);
            }

            if (!success)
                return;
        }

        // remove this entry from WQ
        writes_available_this_cycle--;
        WQ.pop_front();
    }
}

void CACHE::handle_read()
{
    while (reads_available_this_cycle > 0) {

        if (!RQ.has_ready())
            return;

        // handle the oldest entry
        PACKET &handle_pkt = RQ.front();

        // A (hopefully temporary) hack to know whether to send the evicted paddr or vaddr to the prefetcher
        ever_seen_data |= (handle_pkt.v_address != handle_pkt.ip);

        uint32_t set = get_set(handle_pkt.address);
        uint32_t way = get_way(handle_pkt.address, set);

        if (way < NUM_WAY) // HIT
        {
            readlike_hit(set, way, handle_pkt);
        }
        else {
            bool success = readlike_miss(handle_pkt);
            if (!success)
                return;
        }

        // remove this entry from RQ
        RQ.pop_front();
        reads_available_this_cycle--;
    }
}

void CACHE::handle_prefetch()
{
    while (reads_available_this_cycle > 0)
    {
        if (!PQ.has_ready())
            return;

        // handle the oldest entry
        PACKET &handle_pkt = PQ.front();

        uint32_t set = get_set(handle_pkt.address);
        uint32_t way = get_way(handle_pkt.address, set);

        if (way < NUM_WAY) // HIT
        {
            readlike_hit(set, way, handle_pkt);
        }
        else {
            bool success = readlike_miss(handle_pkt);
            if (!success)
                return;
        }

        // remove this entry from PQ
        PQ.pop_front();
        reads_available_this_cycle--;
    }
}

void CACHE::readlike_hit(std::size_t set, std::size_t way, PACKET &handle_pkt)
{
    DP ( if (warmup_complete[handle_pkt.cpu]) {
            std::cout << "[" << NAME << "] " << __func__ << " hit";
            std::cout << " instr_id: " << handle_pkt.instr_id << " address: " << std::hex << (handle_pkt.address >> OFFSET_BITS);
            std::cout << " full_addr: " << handle_pkt.address;
            std::cout << " full_v_addr: " << handle_pkt.v_address << std::dec;
            std::cout << " type: " << +handle_pkt.type;
            std::cout << " cycle: " << current_cycle << std::endl; });

    BLOCK &hit_block = block[set*NUM_WAY + way];

    handle_pkt.data = hit_block.data;

    // update prefetcher on load instruction
    if (should_activate_prefetcher(handle_pkt.type) && handle_pkt.pf_origin_level < fill_level)
    {
        cpu = handle_pkt.cpu;
        uint64_t pf_base_addr = (virtual_prefetch ? handle_pkt.v_address : handle_pkt.address) & ~bitmask(match_offset_bits ? 0 : OFFSET_BITS);
        handle_pkt.pf_metadata = impl_prefetcher_cache_operate(pf_base_addr, handle_pkt.ip, 1, handle_pkt.type, handle_pkt.pf_metadata);
    }

    // update replacement policy
    impl_replacement_update_state(handle_pkt.cpu, set, way, hit_block.address, handle_pkt.ip, 0, handle_pkt.type, 1);

    // COLLECT STATS
    sim_stats.back().hits[handle_pkt.cpu][handle_pkt.type]++;

    for (auto ret : handle_pkt.to_return)
        ret->return_data(&handle_pkt);

    // update prefetch stats and reset prefetch bit
    if (hit_block.prefetch) {
        sim_stats.back().pf_useful++;
        hit_block.prefetch = 0;
    }
}

bool CACHE::readlike_miss(PACKET &handle_pkt)
{
    DP ( if (warmup_complete[handle_pkt.cpu]) {
            std::cout << "[" << NAME << "] " << __func__  << " miss";
            std::cout << " instr_id: " << handle_pkt.instr_id << " address: " << std::hex << (handle_pkt.address >> OFFSET_BITS);
            std::cout << " full_addr: " << handle_pkt.address;
            std::cout << " full_v_addr: " << handle_pkt.v_address << std::dec;
            std::cout << " type: " << +handle_pkt.type;
            std::cout << " cycle: " << current_cycle << std::endl; });

    // check mshr
    auto mshr_entry = std::find_if(MSHR.begin(), MSHR.end(), eq_addr<PACKET>(handle_pkt.address, OFFSET_BITS));
    bool mshr_full = (MSHR.size() == MSHR_SIZE);

    if (mshr_entry != MSHR.end()) // miss already inflight
    {
        // update fill location
        mshr_entry->fill_level = std::min(mshr_entry->fill_level, handle_pkt.fill_level);

        packet_dep_merge(mshr_entry->lq_index_depend_on_me, handle_pkt.lq_index_depend_on_me);
        packet_dep_merge(mshr_entry->sq_index_depend_on_me, handle_pkt.sq_index_depend_on_me);
        packet_dep_merge(mshr_entry->instr_depend_on_me, handle_pkt.instr_depend_on_me);
        packet_dep_merge(mshr_entry->to_return, handle_pkt.to_return);

        if (mshr_entry->type == PREFETCH && handle_pkt.type != PREFETCH)
        {
            // Mark the prefetch as useful
            if (mshr_entry->pf_origin_level == fill_level)
                sim_stats.back().pf_useful++;

            uint64_t prior_event_cycle = mshr_entry->event_cycle;
            *mshr_entry = handle_pkt;

            // in case request is already returned, we should keep event_cycle
            mshr_entry->event_cycle = prior_event_cycle;
        }
    }
    else
    {
        if (mshr_full) // not enough MSHR resource
            return false; // TODO should we allow prefetches anyway if they will not be filled to this level?

        bool is_read = prefetch_as_load || (handle_pkt.type != PREFETCH);

        // check to make sure the lower level queue has room for this read miss
        int queue_type = (is_read) ? 1 : 3;
        if (lower_level->get_occupancy(queue_type, handle_pkt.address) == lower_level->get_size(queue_type, handle_pkt.address))
            return false;

        // Allocate an MSHR
        if (handle_pkt.fill_level <= fill_level)
        {
            auto it = MSHR.insert(std::end(MSHR), handle_pkt);
            it->cycle_enqueued = current_cycle;
            it->event_cycle = std::numeric_limits<uint64_t>::max();
        }

        if (handle_pkt.fill_level <= fill_level)
            handle_pkt.to_return = {this};
        else
            handle_pkt.to_return.clear();

        if (!is_read)
            lower_level->add_pq(&handle_pkt);
        else
            lower_level->add_rq(&handle_pkt);
    }

    // update prefetcher on load instructions and prefetches from upper levels
    if (should_activate_prefetcher(handle_pkt.type) && handle_pkt.pf_origin_level < fill_level)
    {
        cpu = handle_pkt.cpu;
        uint64_t pf_base_addr = (virtual_prefetch ? handle_pkt.v_address : handle_pkt.address) & ~bitmask(match_offset_bits ? 0 : OFFSET_BITS);
        handle_pkt.pf_metadata = impl_prefetcher_cache_operate(pf_base_addr, handle_pkt.ip, 1, handle_pkt.type, handle_pkt.pf_metadata);
    }

    return true;
}

bool CACHE::filllike_miss(std::size_t set, std::size_t way, PACKET &handle_pkt)
{
    DP ( if (warmup_complete[handle_pkt.cpu]) {
            std::cout << "[" << NAME << "] " << __func__ << " miss";
            std::cout << " instr_id: " << handle_pkt.instr_id << " address: " << std::hex << (handle_pkt.address >> OFFSET_BITS);
            std::cout << " full_addr: " << handle_pkt.address;
            std::cout << " full_v_addr: " << handle_pkt.v_address << std::dec;
            std::cout << " type: " << +handle_pkt.type;
            std::cout << " cycle: " << current_cycle << std::endl; });

    bool bypass = (way == NUM_WAY);
#ifndef LLC_BYPASS
    assert(!bypass);
#endif
    assert(handle_pkt.type != WRITEBACK || !bypass);

    BLOCK &fill_block = block[set*NUM_WAY + way];
    bool evicting_dirty = !bypass && (lower_level != NULL) && fill_block.dirty;
    uint64_t evicting_address = 0;

    if (!bypass)
    {
        if (evicting_dirty) {
            PACKET writeback_packet;

            writeback_packet.fill_level = lower_level->fill_level;
            writeback_packet.cpu = handle_pkt.cpu;
            writeback_packet.address = fill_block.address;
            writeback_packet.data = fill_block.data;
            writeback_packet.instr_id = handle_pkt.instr_id;
            writeback_packet.ip = 0;
            writeback_packet.type = WRITEBACK;

            auto result = lower_level->add_wq(&writeback_packet);
            if (result == -2)
                return false;
        }

        if (ever_seen_data)
            evicting_address = fill_block.address & ~bitmask(match_offset_bits ? 0 : OFFSET_BITS);
        else
            evicting_address = fill_block.v_address & ~bitmask(match_offset_bits ? 0 : OFFSET_BITS);

        if (fill_block.prefetch)
            sim_stats.back().pf_useless++;

        if (handle_pkt.type == PREFETCH)
            sim_stats.back().pf_fill++;

        fill_block.valid = true;
        fill_block.prefetch = (handle_pkt.type == PREFETCH && handle_pkt.pf_origin_level == fill_level);
        fill_block.dirty = (handle_pkt.type == WRITEBACK || (handle_pkt.type == RFO && handle_pkt.to_return.empty()));
        fill_block.address = handle_pkt.address;
        fill_block.v_address = handle_pkt.v_address;
        fill_block.data = handle_pkt.data;
        fill_block.ip = handle_pkt.ip;
        fill_block.cpu = handle_pkt.cpu;
        fill_block.instr_id = handle_pkt.instr_id;
    }

<<<<<<< HEAD
    if (handle_pkt.cycle_enqueued != 0)
=======
    if(warmup_complete[handle_pkt.cpu] && (handle_pkt.cycle_enqueued != 0))
>>>>>>> 589d0d4b
        sim_stats.back().total_miss_latency += current_cycle - handle_pkt.cycle_enqueued;

    // update prefetcher
    cpu = handle_pkt.cpu;
    handle_pkt.pf_metadata = impl_prefetcher_cache_fill((virtual_prefetch ? handle_pkt.v_address : handle_pkt.address) & ~bitmask(match_offset_bits ? 0 : OFFSET_BITS), set, way, handle_pkt.type == PREFETCH, evicting_address, handle_pkt.pf_metadata);

    // update replacement policy
    impl_replacement_update_state(handle_pkt.cpu, set, way, handle_pkt.address, handle_pkt.ip, 0, handle_pkt.type, 0);

    // COLLECT STATS
    sim_stats.back().misses[handle_pkt.cpu][handle_pkt.type]++;

    return true;
}

void CACHE::operate()
{
    operate_writes();
    operate_reads();

    impl_prefetcher_cycle_operate();
}

void CACHE::operate_writes()
{
    // perform all writes
    writes_available_this_cycle = MAX_WRITE;
    handle_fill();
    handle_writeback();

    WQ.operate();
}

void CACHE::operate_reads()
{
    // perform all reads
    reads_available_this_cycle = MAX_READ;
    handle_read();
    va_translate_prefetches();
    handle_prefetch();

    RQ.operate();
    PQ.operate();
    VAPQ.operate();
}

uint32_t CACHE::get_set(uint64_t address)
{
    return ((address >> OFFSET_BITS) & bitmask(lg2(NUM_SET)));
}

uint32_t CACHE::get_way(uint64_t address, uint32_t set)
{
    auto begin = std::next(block.begin(), set*NUM_WAY);
    auto end   = std::next(begin, NUM_WAY);
    return std::distance(begin, std::find_if(begin, end, eq_addr<BLOCK>(address, OFFSET_BITS)));
}

int CACHE::invalidate_entry(uint64_t inval_addr)
{
    uint32_t set = get_set(inval_addr);
    uint32_t way = get_way(inval_addr, set);

    if (way < NUM_WAY)
        block[set*NUM_WAY + way].valid = 0;

    return way;
}

int CACHE::add_rq(PACKET *packet)
{
    assert(packet->address != 0);
    sim_stats.back().RQ_ACCESS++;
<<<<<<< HEAD
=======

    DP ( if (warmup_complete[packet->cpu]) {
            std::cout << "[" << NAME << "_RQ] " <<  __func__ << " instr_id: " << packet->instr_id << " address: " << std::hex << (packet->address >> OFFSET_BITS);
            std::cout << " full_addr: " << packet->address << " v_address: " << packet->v_address << std::dec << " type: " << +packet->type << " occupancy: " << RQ.occupancy(); })
>>>>>>> 589d0d4b

    // check for the latest writebacks in the write queue
    champsim::delay_queue<PACKET>::iterator found_wq = std::find_if(WQ.begin(), WQ.end(), eq_addr<PACKET>(packet->address, match_offset_bits ? 0 : OFFSET_BITS));

    if (found_wq != WQ.end()) {

        DP( if (warmup_complete[packet->cpu]) std::cout << " MERGED_WQ" << std::endl; )

        packet->data = found_wq->data;
        for (auto ret : packet->to_return)
            ret->return_data(packet);

        sim_stats.back().WQ_FORWARD++;
        return -1;
    }

    // check for duplicates in the read queue
    auto found_rq = std::find_if(RQ.begin(), RQ.end(), eq_addr<PACKET>(packet->address, OFFSET_BITS));
    if (found_rq != RQ.end()) {

        DP( if (warmup_complete[packet->cpu]) std::cout << " MERGED_RQ" << std::endl; )

        packet_dep_merge(found_rq->lq_index_depend_on_me, packet->lq_index_depend_on_me);
        packet_dep_merge(found_rq->sq_index_depend_on_me, packet->sq_index_depend_on_me);
        packet_dep_merge(found_rq->instr_depend_on_me, packet->instr_depend_on_me);
        packet_dep_merge(found_rq->to_return, packet->to_return);

        sim_stats.back().RQ_MERGED++;

        return 0; // merged index
    }

    // check occupancy
    if (RQ.full()) {
        sim_stats.back().RQ_FULL++;
<<<<<<< HEAD
=======

        DP( if (warmup_complete[packet->cpu]) std::cout << " FULL" << std::endl; )
>>>>>>> 589d0d4b

        return -2; // cannot handle this request
    }

    // if there is no duplicate, add it to RQ
    if (warmup)
        RQ.push_back(*packet);
    else
        RQ.push_back_ready(*packet);

<<<<<<< HEAD
    DP ( if (warmup) {
            std::cout << "[" << NAME << "_RQ] " <<  __func__ << " instr_id: " << packet->instr_id << " address: " << std::hex << packet->address;
            std::cout << " full_addr: " << packet->full_addr << std::dec << " type: " << +packet->type << " occupancy: " << RQ.occupancy() << std::endl; })
=======
    DP( if (warmup_complete[packet->cpu]) std::cout << " ADDED" << std::endl; )
>>>>>>> 589d0d4b

    sim_stats.back().RQ_TO_CACHE++;
    return RQ.occupancy();
}

int CACHE::add_wq(PACKET *packet)
{
    sim_stats.back().WQ_ACCESS++;
<<<<<<< HEAD
=======

    DP ( if (warmup_complete[packet->cpu]) {
            std::cout << "[" << NAME << "_WQ] " <<  __func__ << " instr_id: " << packet->instr_id << " address: " << std::hex << (packet->address >> OFFSET_BITS);
            std::cout << " full_addr: " << packet->address << " v_address: " << packet->v_address << std::dec << " type: " << +packet->type << " occupancy: " << RQ.occupancy(); })
>>>>>>> 589d0d4b

    // check for duplicates in the write queue
    champsim::delay_queue<PACKET>::iterator found_wq = std::find_if(WQ.begin(), WQ.end(), eq_addr<PACKET>(packet->address, match_offset_bits ? 0 : OFFSET_BITS));

    if (found_wq != WQ.end()) {

<<<<<<< HEAD
=======
        DP( if (warmup_complete[packet->cpu]) std::cout << " MERGED" << std::endl; )

>>>>>>> 589d0d4b
        sim_stats.back().WQ_MERGED++;
        return 0; // merged index
    }

    // Check for room in the queue
    if (WQ.full())
    {
<<<<<<< HEAD
=======
        DP( if (warmup_complete[packet->cpu]) std::cout << " FULL" << std::endl; )

>>>>>>> 589d0d4b
        ++sim_stats.back().WQ_FULL;
        return -2;
    }

    // if there is no duplicate, add it to the write queue
    if (warmup)
        WQ.push_back(*packet);
    else
        WQ.push_back_ready(*packet);

<<<<<<< HEAD
    DP (if (warmup) {
            std::cout << "[" << NAME << "_WQ] " <<  __func__ << " instr_id: " << packet->instr_id << " address: " << std::hex << packet->address;
            std::cout << " full_addr: " << packet->full_addr << std::dec << " occupancy: " << WQ.occupancy();
            std::cout << " data: " << std::hex << packet->data << std::dec << std::endl; })
=======
    DP( if (warmup_complete[packet->cpu]) std::cout << " ADDED" << std::endl; )
>>>>>>> 589d0d4b

    sim_stats.back().WQ_TO_CACHE++;
    sim_stats.back().WQ_ACCESS++;

    return WQ.occupancy();
}

int CACHE::prefetch_line(uint64_t ip, uint64_t base_addr, uint64_t pf_addr, bool fill_this_level, uint32_t prefetch_metadata)
{
    sim_stats.back().pf_requested++;

    PACKET pf_packet;
    pf_packet.fill_level = (fill_this_level ? fill_level : lower_level->fill_level);
    pf_packet.pf_origin_level = fill_level;
    pf_packet.pf_metadata = prefetch_metadata;
    pf_packet.cpu = cpu;
    pf_packet.v_address = virtual_prefetch ? pf_addr : 0;
    pf_packet.address = pf_addr;
    pf_packet.ip = ip;
    pf_packet.type = PREFETCH;

    if (virtual_prefetch)
    {
        if (!VAPQ.full())
        {
            VAPQ.push_back(pf_packet);
            return 1;
        }
    }
    else
    {
        int result = add_pq(&pf_packet);
        if (result != -2)
        {
            if (result > 0)
                sim_stats.back().pf_issued++;
            return 1;
        }
    }

    return 0;
}

int CACHE::kpc_prefetch_line(uint64_t base_addr, uint64_t pf_addr, bool fill_this_level, int delta, int depth, int signature, int confidence, uint32_t prefetch_metadata)
{
    if (!PQ.full()) {
        if ((base_addr>>LOG2_PAGE_SIZE) == (pf_addr>>LOG2_PAGE_SIZE)) {
            
            PACKET pf_packet;
            pf_packet.fill_level = (fill_this_level ? fill_level : lower_level->fill_level);
	    pf_packet.pf_origin_level = fill_level;
	    pf_packet.pf_metadata = prefetch_metadata;
            pf_packet.cpu = cpu;
            //pf_packet.data_index = LQ.entry[lq_index].data_index;
            //pf_packet.lq_index = lq_index;
            pf_packet.address = pf_addr;
            pf_packet.v_address = 0;
            //pf_packet.instr_id = LQ.entry[lq_index].instr_id;
            pf_packet.ip = 0;
            pf_packet.type = PREFETCH;
            //pf_packet.delta = delta;
            //pf_packet.depth = depth;
            //pf_packet.signature = signature;
            //pf_packet.confidence = confidence;

            int result = add_pq(&pf_packet);

            if (result > 0)
                sim_stats.back().pf_issued++;

            return 1;
        }
    }

    return 0;
}

void CACHE::va_translate_prefetches()
{
    // TEMPORARY SOLUTION: mark prefetches as translated after a fixed latency
    if (VAPQ.has_ready())
    {
        VAPQ.front().address = vmem.va_to_pa(cpu, VAPQ.front().v_address).first;

        // move the translated prefetch over to the regular PQ
        int result = add_pq(&VAPQ.front());

        // remove the prefetch from the VAPQ
        if (result != -2)
            VAPQ.pop_front();

        if (result > 0)
            sim_stats.back().pf_issued++;
    }
}

int CACHE::add_pq(PACKET *packet)
{
    assert(packet->address != 0);
    sim_stats.back().PQ_ACCESS++;
<<<<<<< HEAD
=======

    DP ( if (warmup_complete[packet->cpu]) {
            std::cout << "[" << NAME << "_WQ] " <<  __func__ << " instr_id: " << packet->instr_id << " address: " << std::hex << (packet->address >> OFFSET_BITS);
            std::cout << " full_addr: " << packet->address << " v_address: " << packet->v_address << std::dec << " type: " << +packet->type << " occupancy: " << RQ.occupancy(); })
>>>>>>> 589d0d4b

    // check for the latest wirtebacks in the write queue
    champsim::delay_queue<PACKET>::iterator found_wq = std::find_if(WQ.begin(), WQ.end(), eq_addr<PACKET>(packet->address, match_offset_bits ? 0 : OFFSET_BITS));

    if (found_wq != WQ.end()) {

        DP( if (warmup_complete[packet->cpu]) std::cout << " MERGED_WQ" << std::endl; )

        packet->data = found_wq->data;
        for (auto ret : packet->to_return)
            ret->return_data(packet);

        sim_stats.back().WQ_FORWARD++;
        return -1;
    }

    // check for duplicates in the PQ
    auto found = std::find_if(PQ.begin(), PQ.end(), eq_addr<PACKET>(packet->address, OFFSET_BITS));
    if (found != PQ.end())
    {
        DP( if (warmup_complete[packet->cpu]) std::cout << " MERGED_PQ" << std::endl; )

        found->fill_level = std::min(found->fill_level, packet->fill_level);
        packet_dep_merge(found->to_return, packet->to_return);

        sim_stats.back().PQ_MERGED++;
        return 0;
    }

    // check occupancy
    if (PQ.full()) {
<<<<<<< HEAD
        sim_stats.back().PQ_FULL++;

        DP ( if (warmup) {
        cout << "[" << NAME << "] cannot process add_pq since it is full" << endl; });
=======

        DP( if (warmup_complete[packet->cpu]) std::cout << " FULL" << std::endl; )

        sim_stats.back().PQ_FULL++;
>>>>>>> 589d0d4b
        return -2; // cannot handle this request
    }

    // if there is no duplicate, add it to PQ
    if (warmup)
        PQ.push_back(*packet);
    else
        PQ.push_back_ready(*packet);

<<<<<<< HEAD
    DP ( if (warmup) {
            std::cout << "[" << NAME << "_PQ] " <<  __func__ << " instr_id: " << packet->instr_id << " address: " << std::hex << packet->address;
            std::cout << " full_addr: " << packet->full_addr << std::dec << " type: " << +packet->type << " occupancy: " << PQ.occupancy() << std::endl; })
=======
    DP( if (warmup_complete[packet->cpu]) std::cout << " ADDED" << std::endl; )
>>>>>>> 589d0d4b

    sim_stats.back().PQ_TO_CACHE++;
    return PQ.occupancy();
}

void CACHE::return_data(PACKET *packet)
{
    // check MSHR information
    auto mshr_entry = std::find_if(MSHR.begin(), MSHR.end(), eq_addr<PACKET>(packet->address, OFFSET_BITS));
    auto first_unreturned = std::find_if(MSHR.begin(), MSHR.end(), [](auto x){ return x.event_cycle == std::numeric_limits<uint64_t>::max(); });

    // sanity check
    if (mshr_entry == MSHR.end()) {
        std::cerr << "[" << NAME << "_MSHR] " << __func__ << " instr_id: " << packet->instr_id << " cannot find a matching entry!";
        std::cerr << " address: " << std::hex << packet->address;
        std::cerr << " v_address: " << packet->v_address;
        std::cerr << " address: " << (packet->address >> OFFSET_BITS) << std::dec;
        std::cerr << " event: " << packet->event_cycle << " current: " << current_cycle << std::endl;
        assert(0);
    }

    // MSHR holds the most updated information about this request
    // no need to do memcpy
    mshr_entry->data = packet->data;
    mshr_entry->pf_metadata = packet->pf_metadata;
    mshr_entry->event_cycle = current_cycle + (warmup ? FILL_LATENCY : 0);

    DP (if (warmup) {
            std::cout << "[" << NAME << "_MSHR] " <<  __func__ << " instr_id: " << mshr_entry->instr_id;
            std::cout << " address: " << std::hex << (mshr_entry->address >> OFFSET_BITS) << " full_addr: " << mshr_entry->address;
            std::cout << " data: " << mshr_entry->data << std::dec;
            std::cout << " index: " << std::distance(MSHR.begin(), mshr_entry) << " occupancy: " << get_occupancy(0,0);
            std::cout << " event: " << mshr_entry->event_cycle << " current: " << current_cycle << std::endl; });

    // Order this entry after previously-returned entries, but before non-returned entries
    std::iter_swap(mshr_entry, first_unreturned);
}

uint32_t CACHE::get_occupancy(uint8_t queue_type, uint64_t address)
{
    if (queue_type == 0)
        return std::count_if(MSHR.begin(), MSHR.end(), is_valid<PACKET>());
    else if (queue_type == 1)
        return RQ.occupancy();
    else if (queue_type == 2)
        return WQ.occupancy();
    else if (queue_type == 3)
        return PQ.occupancy();

    return 0;
}

uint32_t CACHE::get_size(uint8_t queue_type, uint64_t address)
{
    if (queue_type == 0)
        return MSHR_SIZE;
    else if (queue_type == 1)
        return RQ.size();
    else if (queue_type == 2)
        return WQ.size();
    else if (queue_type == 3)
        return PQ.size();

    return 0;
}

void CACHE::begin_phase()
{
    roi_stats.emplace_back();
    sim_stats.emplace_back();
}

void CACHE::end_phase(unsigned cpu)
{
    roi_stats.back().hits[cpu] = sim_stats.back().hits[cpu];
    roi_stats.back().misses[cpu] = sim_stats.back().misses[cpu];

    roi_stats.back().pf_requested = sim_stats.back().pf_requested;
    roi_stats.back().pf_issued = sim_stats.back().pf_issued;
    roi_stats.back().pf_useful = sim_stats.back().pf_useful;
    roi_stats.back().pf_useless = sim_stats.back().pf_useless;
    roi_stats.back().pf_fill = sim_stats.back().pf_fill;

    roi_stats.back().RQ_ACCESS = sim_stats.back().RQ_ACCESS;
    roi_stats.back().RQ_MERGED = sim_stats.back().RQ_MERGED;
    roi_stats.back().RQ_FULL = sim_stats.back().RQ_FULL;
    roi_stats.back().RQ_TO_CACHE = sim_stats.back().RQ_TO_CACHE;

    roi_stats.back().PQ_ACCESS = sim_stats.back().PQ_ACCESS;
    roi_stats.back().PQ_MERGED = sim_stats.back().PQ_MERGED;
    roi_stats.back().PQ_FULL = sim_stats.back().PQ_FULL;
    roi_stats.back().PQ_TO_CACHE = sim_stats.back().PQ_TO_CACHE;

    roi_stats.back().WQ_ACCESS = sim_stats.back().WQ_ACCESS;
    roi_stats.back().WQ_MERGED = sim_stats.back().WQ_MERGED;
    roi_stats.back().WQ_FULL = sim_stats.back().WQ_FULL;
    roi_stats.back().WQ_TO_CACHE = sim_stats.back().WQ_TO_CACHE;
    roi_stats.back().WQ_FORWARD = sim_stats.back().WQ_FORWARD;

    roi_stats.back().total_miss_latency = sim_stats.back().total_miss_latency;
}

<<<<<<< HEAD
=======
void print_cache_stats(std::string name, uint32_t cpu, CACHE::stats_type stats)
{
    uint64_t TOTAL_HIT = std::accumulate(std::begin(stats.hits.at(cpu)), std::end(stats.hits[cpu]), 0ull),
             TOTAL_MISS = std::accumulate(std::begin(stats.hits.at(cpu)), std::end(stats.hits[cpu]), 0ull);

    std::cout << name << " TOTAL       ";
    std::cout << "ACCESS: " << std::setw(10) << TOTAL_HIT + TOTAL_MISS << "  ";
    std::cout << "HIT: "    << std::setw(10) << TOTAL_HIT << "  ";
    std::cout << "MISS: "   << std::setw(10) << TOTAL_MISS << std::endl;

    std::cout << name << " LOAD        ";
    std::cout << "ACCESS: " << std::setw(10) << stats.hits[cpu][LOAD] + stats.misses[cpu][LOAD] << "  ";
    std::cout << "HIT: "    << std::setw(10) << stats.hits[cpu][LOAD] << "  ";
    std::cout << "MISS: "   << std::setw(10) << stats.misses[cpu][LOAD] << std::endl;

    std::cout << name << " RFO         ";
    std::cout << "ACCESS: " << std::setw(10) << stats.hits[cpu][RFO] + stats.misses[cpu][RFO] << "  ";
    std::cout << "HIT: "    << std::setw(10) << stats.hits[cpu][RFO] << "  ";
    std::cout << "MISS: "   << std::setw(10) << stats.misses[cpu][RFO] << std::endl;

    std::cout << name << " PREFETCH    ";
    std::cout << "ACCESS: " << std::setw(10) << stats.hits[cpu][PREFETCH] + stats.misses[cpu][PREFETCH] << "  ";
    std::cout << "HIT: "    << std::setw(10) << stats.hits[cpu][PREFETCH] << "  ";
    std::cout << "MISS: "   << std::setw(10) << stats.misses[cpu][PREFETCH] << std::endl;

    std::cout << name << " WRITEBACK   ";
    std::cout << "ACCESS: " << std::setw(10) << stats.hits[cpu][WRITEBACK] + stats.misses[cpu][WRITEBACK] << "  ";
    std::cout << "HIT: "    << std::setw(10) << stats.hits[cpu][WRITEBACK] << "  ";
    std::cout << "MISS: "   << std::setw(10) << stats.misses[cpu][WRITEBACK] << std::endl;

    std::cout << name << " TRANSLATION ";
    std::cout << "ACCESS: " << std::setw(10) << stats.hits[cpu][TRANSLATION] + stats.misses[cpu][TRANSLATION] << "  ";
    std::cout << "HIT: "    << std::setw(10) << stats.hits[cpu][TRANSLATION] << "  ";
    std::cout << "MISS: "   << std::setw(10) << stats.misses[cpu][TRANSLATION] << std::endl;

    std::cout << name << " PREFETCH  ";
    std::cout << "REQUESTED: " << std::setw(10) << stats.pf_requested << "  ";
    std::cout << "ISSUED: " << std::setw(10) << stats.pf_issued << "  ";
    std::cout << "USEFUL: " << std::setw(10) << stats.pf_useful << "  ";
    std::cout << "USELESS: " << std::setw(10) << stats.pf_useless << std::endl;

    std::cout << name << " AVERAGE MISS LATENCY: " << (1.0*(stats.total_miss_latency))/TOTAL_MISS << " cycles" << std::endl;
    //std::cout << " AVERAGE MISS LATENCY: " << (stats.total_miss_latency)/TOTAL_MISS << " cycles " << stats.total_miss_latency << "/" << TOTAL_MISS<< std::endl;
}

void CACHE::print_roi_stats()
{
    for (std::size_t i = 0; i < NUM_CPUS; ++i)
        print_cache_stats(NAME, i, roi_stats.back());
}

void CACHE::print_phase_stats()
{
    for (std::size_t i = 0; i < NUM_CPUS; ++i)
        print_cache_stats(NAME, i, sim_stats.back());
}

>>>>>>> 589d0d4b
bool CACHE::should_activate_prefetcher(int type)
{
    return (1 << static_cast<int>(type)) & pref_activate_mask;
}

void CACHE::print_deadlock()
{
    if (!std::empty(MSHR))
    {
        std::cout << NAME << " MSHR Entry" << std::endl;
        std::size_t j = 0;
        for (PACKET entry : MSHR) {
            std::cout << "[" << NAME << " MSHR] entry: " << j++ << " instr_id: " << entry.instr_id;
            std::cout << " address: " << std::hex << (entry.address >> LOG2_BLOCK_SIZE) << " full_addr: " << entry.address << std::dec << " type: " << +entry.type;
            std::cout << " fill_level: " << +entry.fill_level << " event_cycle: " << entry.event_cycle << std::endl;
        }
    }
    else
    {
        std::cout << NAME << " MSHR empty" << std::endl;
    }
}
<|MERGE_RESOLUTION|>--- conflicted
+++ resolved
@@ -80,15 +80,6 @@
         }
         else // MISS
         {
-<<<<<<< HEAD
-            DP ( if (warmup) {
-                    std::cout << "[" << NAME << "] " << __func__ << " type: " << +handle_pkt.type << " miss";
-                    std::cout << " instr_id: " << handle_pkt.instr_id << " address: " << std::hex << handle_pkt.address;
-                    std::cout << " full_addr: " << handle_pkt.full_addr << std::dec;
-                    std::cout << " cycle: " << handle_pkt.event_cycle << std::endl; });
-
-=======
->>>>>>> 589d0d4b
             bool success;
             if (handle_pkt.type == RFO && handle_pkt.to_return.empty()) {
                 success = readlike_miss(handle_pkt);
@@ -353,11 +344,7 @@
         fill_block.instr_id = handle_pkt.instr_id;
     }
 
-<<<<<<< HEAD
     if (handle_pkt.cycle_enqueued != 0)
-=======
-    if(warmup_complete[handle_pkt.cpu] && (handle_pkt.cycle_enqueued != 0))
->>>>>>> 589d0d4b
         sim_stats.back().total_miss_latency += current_cycle - handle_pkt.cycle_enqueued;
 
     // update prefetcher
@@ -431,13 +418,10 @@
 {
     assert(packet->address != 0);
     sim_stats.back().RQ_ACCESS++;
-<<<<<<< HEAD
-=======
 
     DP ( if (warmup_complete[packet->cpu]) {
             std::cout << "[" << NAME << "_RQ] " <<  __func__ << " instr_id: " << packet->instr_id << " address: " << std::hex << (packet->address >> OFFSET_BITS);
             std::cout << " full_addr: " << packet->address << " v_address: " << packet->v_address << std::dec << " type: " << +packet->type << " occupancy: " << RQ.occupancy(); })
->>>>>>> 589d0d4b
 
     // check for the latest writebacks in the write queue
     champsim::delay_queue<PACKET>::iterator found_wq = std::find_if(WQ.begin(), WQ.end(), eq_addr<PACKET>(packet->address, match_offset_bits ? 0 : OFFSET_BITS));
@@ -473,11 +457,8 @@
     // check occupancy
     if (RQ.full()) {
         sim_stats.back().RQ_FULL++;
-<<<<<<< HEAD
-=======
 
         DP( if (warmup_complete[packet->cpu]) std::cout << " FULL" << std::endl; )
->>>>>>> 589d0d4b
 
         return -2; // cannot handle this request
     }
@@ -488,13 +469,7 @@
     else
         RQ.push_back_ready(*packet);
 
-<<<<<<< HEAD
-    DP ( if (warmup) {
-            std::cout << "[" << NAME << "_RQ] " <<  __func__ << " instr_id: " << packet->instr_id << " address: " << std::hex << packet->address;
-            std::cout << " full_addr: " << packet->full_addr << std::dec << " type: " << +packet->type << " occupancy: " << RQ.occupancy() << std::endl; })
-=======
-    DP( if (warmup_complete[packet->cpu]) std::cout << " ADDED" << std::endl; )
->>>>>>> 589d0d4b
+    DP( if (warmup) std::cout << " ADDED" << std::endl; )
 
     sim_stats.back().RQ_TO_CACHE++;
     return RQ.occupancy();
@@ -503,24 +478,18 @@
 int CACHE::add_wq(PACKET *packet)
 {
     sim_stats.back().WQ_ACCESS++;
-<<<<<<< HEAD
-=======
 
     DP ( if (warmup_complete[packet->cpu]) {
             std::cout << "[" << NAME << "_WQ] " <<  __func__ << " instr_id: " << packet->instr_id << " address: " << std::hex << (packet->address >> OFFSET_BITS);
             std::cout << " full_addr: " << packet->address << " v_address: " << packet->v_address << std::dec << " type: " << +packet->type << " occupancy: " << RQ.occupancy(); })
->>>>>>> 589d0d4b
 
     // check for duplicates in the write queue
     champsim::delay_queue<PACKET>::iterator found_wq = std::find_if(WQ.begin(), WQ.end(), eq_addr<PACKET>(packet->address, match_offset_bits ? 0 : OFFSET_BITS));
 
     if (found_wq != WQ.end()) {
 
-<<<<<<< HEAD
-=======
         DP( if (warmup_complete[packet->cpu]) std::cout << " MERGED" << std::endl; )
 
->>>>>>> 589d0d4b
         sim_stats.back().WQ_MERGED++;
         return 0; // merged index
     }
@@ -528,11 +497,8 @@
     // Check for room in the queue
     if (WQ.full())
     {
-<<<<<<< HEAD
-=======
         DP( if (warmup_complete[packet->cpu]) std::cout << " FULL" << std::endl; )
 
->>>>>>> 589d0d4b
         ++sim_stats.back().WQ_FULL;
         return -2;
     }
@@ -543,14 +509,7 @@
     else
         WQ.push_back_ready(*packet);
 
-<<<<<<< HEAD
-    DP (if (warmup) {
-            std::cout << "[" << NAME << "_WQ] " <<  __func__ << " instr_id: " << packet->instr_id << " address: " << std::hex << packet->address;
-            std::cout << " full_addr: " << packet->full_addr << std::dec << " occupancy: " << WQ.occupancy();
-            std::cout << " data: " << std::hex << packet->data << std::dec << std::endl; })
-=======
-    DP( if (warmup_complete[packet->cpu]) std::cout << " ADDED" << std::endl; )
->>>>>>> 589d0d4b
+    DP( if (warmup) std::cout << " ADDED" << std::endl; )
 
     sim_stats.back().WQ_TO_CACHE++;
     sim_stats.back().WQ_ACCESS++;
@@ -651,13 +610,10 @@
 {
     assert(packet->address != 0);
     sim_stats.back().PQ_ACCESS++;
-<<<<<<< HEAD
-=======
 
     DP ( if (warmup_complete[packet->cpu]) {
             std::cout << "[" << NAME << "_WQ] " <<  __func__ << " instr_id: " << packet->instr_id << " address: " << std::hex << (packet->address >> OFFSET_BITS);
             std::cout << " full_addr: " << packet->address << " v_address: " << packet->v_address << std::dec << " type: " << +packet->type << " occupancy: " << RQ.occupancy(); })
->>>>>>> 589d0d4b
 
     // check for the latest wirtebacks in the write queue
     champsim::delay_queue<PACKET>::iterator found_wq = std::find_if(WQ.begin(), WQ.end(), eq_addr<PACKET>(packet->address, match_offset_bits ? 0 : OFFSET_BITS));
@@ -689,17 +645,10 @@
 
     // check occupancy
     if (PQ.full()) {
-<<<<<<< HEAD
+
+        DP( if (warmup) std::cout << " FULL" << std::endl; )
+
         sim_stats.back().PQ_FULL++;
-
-        DP ( if (warmup) {
-        cout << "[" << NAME << "] cannot process add_pq since it is full" << endl; });
-=======
-
-        DP( if (warmup_complete[packet->cpu]) std::cout << " FULL" << std::endl; )
-
-        sim_stats.back().PQ_FULL++;
->>>>>>> 589d0d4b
         return -2; // cannot handle this request
     }
 
@@ -709,13 +658,7 @@
     else
         PQ.push_back_ready(*packet);
 
-<<<<<<< HEAD
-    DP ( if (warmup) {
-            std::cout << "[" << NAME << "_PQ] " <<  __func__ << " instr_id: " << packet->instr_id << " address: " << std::hex << packet->address;
-            std::cout << " full_addr: " << packet->full_addr << std::dec << " type: " << +packet->type << " occupancy: " << PQ.occupancy() << std::endl; })
-=======
-    DP( if (warmup_complete[packet->cpu]) std::cout << " ADDED" << std::endl; )
->>>>>>> 589d0d4b
+    DP( if (warmup) std::cout << " ADDED" << std::endl; )
 
     sim_stats.back().PQ_TO_CACHE++;
     return PQ.occupancy();
@@ -818,8 +761,6 @@
     roi_stats.back().total_miss_latency = sim_stats.back().total_miss_latency;
 }
 
-<<<<<<< HEAD
-=======
 void print_cache_stats(std::string name, uint32_t cpu, CACHE::stats_type stats)
 {
     uint64_t TOTAL_HIT = std::accumulate(std::begin(stats.hits.at(cpu)), std::end(stats.hits[cpu]), 0ull),
@@ -877,7 +818,6 @@
         print_cache_stats(NAME, i, sim_stats.back());
 }
 
->>>>>>> 589d0d4b
 bool CACHE::should_activate_prefetcher(int type)
 {
     return (1 << static_cast<int>(type)) & pref_activate_mask;
