--- conflicted
+++ resolved
@@ -48,82 +48,15 @@
 
 void record_roi_stats(uint32_t cpu, CACHE* cache)
 {
-<<<<<<< HEAD
-    uint64_t TOTAL_ACCESS = 0, TOTAL_HIT = 0, TOTAL_MISS = 0;
-
-    for (uint32_t i=0; i<NUM_TYPES; i++) {
-        TOTAL_ACCESS += cache->roi_access[cpu][i];
-        TOTAL_HIT += cache->roi_hit[cpu][i];
-        TOTAL_MISS += cache->roi_miss[cpu][i];
-    }
-
-    if (TOTAL_ACCESS > 0)
-    {
-        std::cout << cache->NAME;
-        std::cout << " TOTAL     ACCESS: " << std::setw(10) << TOTAL_ACCESS << "  HIT: " << std::setw(10) << TOTAL_HIT << "  MISS: " << std::setw(10) << TOTAL_MISS << std::endl;
-
-        std::cout << cache->NAME;
-        std::cout << " LOAD      ACCESS: " << std::setw(10) << cache->roi_access[cpu][0] << "  HIT: " << std::setw(10) << cache->roi_hit[cpu][0] << "  MISS: " << std::setw(10) << cache->roi_miss[cpu][0] << std::endl;
-
-        std::cout << cache->NAME;
-        std::cout << " RFO       ACCESS: " << std::setw(10) << cache->roi_access[cpu][1] << "  HIT: " << std::setw(10) << cache->roi_hit[cpu][1] << "  MISS: " << std::setw(10) << cache->roi_miss[cpu][1] << std::endl;
-
-        std::cout << cache->NAME;
-        std::cout << " PREFETCH  ACCESS: " << std::setw(10) << cache->roi_access[cpu][2] << "  HIT: " << std::setw(10) << cache->roi_hit[cpu][2] << "  MISS: " << std::setw(10) << cache->roi_miss[cpu][2] << std::endl;
-
-        std::cout << cache->NAME;
-        std::cout << " WRITEBACK ACCESS: " << std::setw(10) << cache->roi_access[cpu][3] << "  HIT: " << std::setw(10) << cache->roi_hit[cpu][3] << "  MISS: " << std::setw(10) << cache->roi_miss[cpu][3] << std::endl;
-
-        std::cout << cache->NAME;
-        std::cout << " TRANSLATION ACCESS: " << std::setw(10) << cache->roi_access[cpu][4] << "  HIT: " << std::setw(10) << cache->roi_hit[cpu][4] << "  MISS: " << std::setw(10) << cache->roi_miss[cpu][4] << std::endl;
-
-
-        std::cout << cache->NAME;
-        std::cout << " PREFETCH  REQUESTED: " << std::setw(10) << cache->pf_requested << "  ISSUED: " << std::setw(10) << cache->pf_issued;
-        std::cout << "  USEFUL: " << std::setw(10) << cache->pf_useful << "  USELESS: " << std::setw(10) << cache->pf_useless << std::endl;
-
-        std::cout << cache->NAME;
-        std::cout << " AVERAGE MISS LATENCY: " << (1.0*(cache->total_miss_latency))/TOTAL_MISS << " cycles" << std::endl;
-        //std::cout << " AVERAGE MISS LATENCY: " << (cache->total_miss_latency)/TOTAL_MISS << " cycles " << cache->total_miss_latency << "/" << TOTAL_MISS<< std::endl;
-    }
-=======
   for (uint32_t i = 0; i < NUM_TYPES; i++) {
     cache->roi_access[cpu][i] = cache->sim_access[cpu][i];
     cache->roi_hit[cpu][i] = cache->sim_hit[cpu][i];
     cache->roi_miss[cpu][i] = cache->sim_miss[cpu][i];
   }
->>>>>>> 3cdb3d61
 }
 
 void print_roi_stats(uint32_t cpu, CACHE* cache)
 {
-<<<<<<< HEAD
-    uint64_t TOTAL_ACCESS = 0, TOTAL_HIT = 0, TOTAL_MISS = 0;
-
-    for (uint32_t i=0; i<NUM_TYPES; i++) {
-        TOTAL_ACCESS += cache->sim_access[cpu][i];
-        TOTAL_HIT += cache->sim_hit[cpu][i];
-        TOTAL_MISS += cache->sim_miss[cpu][i];
-    }
-
-    if (TOTAL_ACCESS > 0)
-    {
-        std::cout << cache->NAME;
-        std::cout << " TOTAL     ACCESS: " << std::setw(10) << TOTAL_ACCESS << "  HIT: " << std::setw(10) << TOTAL_HIT << "  MISS: " << std::setw(10) << TOTAL_MISS << std::endl;
-
-        std::cout << cache->NAME;
-        std::cout << " LOAD      ACCESS: " << std::setw(10) << cache->sim_access[cpu][0] << "  HIT: " << std::setw(10) << cache->sim_hit[cpu][0] << "  MISS: " << std::setw(10) << cache->sim_miss[cpu][0] << std::endl;
-
-        std::cout << cache->NAME;
-        std::cout << " RFO       ACCESS: " << std::setw(10) << cache->sim_access[cpu][1] << "  HIT: " << std::setw(10) << cache->sim_hit[cpu][1] << "  MISS: " << std::setw(10) << cache->sim_miss[cpu][1] << std::endl;
-
-        std::cout << cache->NAME;
-        std::cout << " PREFETCH  ACCESS: " << std::setw(10) << cache->sim_access[cpu][2] << "  HIT: " << std::setw(10) << cache->sim_hit[cpu][2] << "  MISS: " << std::setw(10) << cache->sim_miss[cpu][2] << std::endl;
-
-        std::cout << cache->NAME;
-        std::cout << " WRITEBACK ACCESS: " << std::setw(10) << cache->sim_access[cpu][3] << "  HIT: " << std::setw(10) << cache->sim_hit[cpu][3] << "  MISS: " << std::setw(10) << cache->sim_miss[cpu][3] << std::endl;
-    }
-=======
   uint64_t TOTAL_ACCESS = 0, TOTAL_HIT = 0, TOTAL_MISS = 0;
 
   for (uint32_t i = 0; i < NUM_TYPES; i++) {
@@ -133,38 +66,38 @@
   }
 
   if (TOTAL_ACCESS > 0) {
-    cout << cache->NAME;
-    cout << " TOTAL     ACCESS: " << setw(10) << TOTAL_ACCESS << "  HIT: " << setw(10) << TOTAL_HIT << "  MISS: " << setw(10) << TOTAL_MISS << endl;
-
-    cout << cache->NAME;
-    cout << " LOAD      ACCESS: " << setw(10) << cache->roi_access[cpu][0] << "  HIT: " << setw(10) << cache->roi_hit[cpu][0] << "  MISS: " << setw(10)
-         << cache->roi_miss[cpu][0] << endl;
-
-    cout << cache->NAME;
-    cout << " RFO       ACCESS: " << setw(10) << cache->roi_access[cpu][1] << "  HIT: " << setw(10) << cache->roi_hit[cpu][1] << "  MISS: " << setw(10)
-         << cache->roi_miss[cpu][1] << endl;
-
-    cout << cache->NAME;
-    cout << " PREFETCH  ACCESS: " << setw(10) << cache->roi_access[cpu][2] << "  HIT: " << setw(10) << cache->roi_hit[cpu][2] << "  MISS: " << setw(10)
-         << cache->roi_miss[cpu][2] << endl;
-
-    cout << cache->NAME;
-    cout << " WRITEBACK ACCESS: " << setw(10) << cache->roi_access[cpu][3] << "  HIT: " << setw(10) << cache->roi_hit[cpu][3] << "  MISS: " << setw(10)
-         << cache->roi_miss[cpu][3] << endl;
-
-    cout << cache->NAME;
-    cout << " TRANSLATION ACCESS: " << setw(10) << cache->roi_access[cpu][4] << "  HIT: " << setw(10) << cache->roi_hit[cpu][4] << "  MISS: " << setw(10)
-         << cache->roi_miss[cpu][4] << endl;
-
-    cout << cache->NAME;
-    cout << " PREFETCH  REQUESTED: " << setw(10) << cache->pf_requested << "  ISSUED: " << setw(10) << cache->pf_issued;
-    cout << "  USEFUL: " << setw(10) << cache->pf_useful << "  USELESS: " << setw(10) << cache->pf_useless << endl;
-
-    cout << cache->NAME;
-    cout << " AVERAGE MISS LATENCY: " << (1.0 * (cache->total_miss_latency)) / TOTAL_MISS << " cycles" << endl;
-    // cout << " AVERAGE MISS LATENCY: " <<
+    std::cout << cache->NAME;
+    std::cout << " TOTAL     ACCESS: " << std::setw(10) << TOTAL_ACCESS << "  HIT: " << setw(10) << TOTAL_HIT << "  MISS: " << std::setw(10) << TOTAL_MISS << std::endl;
+
+    std::cout << cache->NAME;
+    std::cout << " LOAD      ACCESS: " << std::setw(10) << cache->roi_access[cpu][0] << "  HIT: " << std::setw(10) << cache->roi_hit[cpu][0] << "  MISS: " << std::setw(10)
+         << cache->roi_miss[cpu][0] << std::endl;
+
+    std::cout << cache->NAME;
+    std::cout << " RFO       ACCESS: " << std::setw(10) << cache->roi_access[cpu][1] << "  HIT: " << std::setw(10) << cache->roi_hit[cpu][1] << "  MISS: " << std::setw(10)
+         << cache->roi_miss[cpu][1] << std::endl;
+
+    std::cout << cache->NAME;
+    std::cout << " PREFETCH  ACCESS: " << std::setw(10) << cache->roi_access[cpu][2] << "  HIT: " << std::setw(10) << cache->roi_hit[cpu][2] << "  MISS: " << std::setw(10)
+         << cache->roi_miss[cpu][2] << std::endl;
+
+    std::cout << cache->NAME;
+    std::cout << " WRITEBACK ACCESS: " << std::setw(10) << cache->roi_access[cpu][3] << "  HIT: " << std::setw(10) << cache->roi_hit[cpu][3] << "  MISS: " << std::setw(10)
+         << cache->roi_miss[cpu][3] << std::endl;
+
+    std::cout << cache->NAME;
+    std::cout << " TRANSLATION ACCESS: " << std::setw(10) << cache->roi_access[cpu][4] << "  HIT: " << std::setw(10) << cache->roi_hit[cpu][4] << "  MISS: " << sstd::etw(10)
+         << cache->roi_miss[cpu][4] << std::endl;
+
+    std::cout << cache->NAME;
+    std::cout << " PREFETCH  REQUESTED: " << std::setw(10) << cache->pf_requested << "  ISSUED: " << std::setw(10) << cache->pf_issued;
+    std::cout << "  USEFUL: " << std::setw(10) << cache->pf_useful << "  USELESS: " << std::setw(10) << cache->pf_useless << std::endl;
+
+    std::cout << cache->NAME;
+    std::cout << " AVERAGE MISS LATENCY: " << (1.0 * (cache->total_miss_latency)) / TOTAL_MISS << " cycles" << std::endl;
+    // std::cout << " AVERAGE MISS LATENCY: " <<
     // (cache->total_miss_latency)/TOTAL_MISS << " cycles " <<
-    // cache->total_miss_latency << "/" << TOTAL_MISS<< endl;
+    // cache->total_miss_latency << "/" << TOTAL_MISS<< std::endl;
   }
 }
 
@@ -179,102 +112,54 @@
   }
 
   if (TOTAL_ACCESS > 0) {
-    cout << cache->NAME;
-    cout << " TOTAL     ACCESS: " << setw(10) << TOTAL_ACCESS << "  HIT: " << setw(10) << TOTAL_HIT << "  MISS: " << setw(10) << TOTAL_MISS << endl;
-
-    cout << cache->NAME;
-    cout << " LOAD      ACCESS: " << setw(10) << cache->sim_access[cpu][0] << "  HIT: " << setw(10) << cache->sim_hit[cpu][0] << "  MISS: " << setw(10)
-         << cache->sim_miss[cpu][0] << endl;
-
-    cout << cache->NAME;
-    cout << " RFO       ACCESS: " << setw(10) << cache->sim_access[cpu][1] << "  HIT: " << setw(10) << cache->sim_hit[cpu][1] << "  MISS: " << setw(10)
-         << cache->sim_miss[cpu][1] << endl;
-
-    cout << cache->NAME;
-    cout << " PREFETCH  ACCESS: " << setw(10) << cache->sim_access[cpu][2] << "  HIT: " << setw(10) << cache->sim_hit[cpu][2] << "  MISS: " << setw(10)
-         << cache->sim_miss[cpu][2] << endl;
-
-    cout << cache->NAME;
-    cout << " WRITEBACK ACCESS: " << setw(10) << cache->sim_access[cpu][3] << "  HIT: " << setw(10) << cache->sim_hit[cpu][3] << "  MISS: " << setw(10)
-         << cache->sim_miss[cpu][3] << endl;
-  }
->>>>>>> 3cdb3d61
+    std::cout << cache->NAME;
+    std::cout << " TOTAL     ACCESS: " << std::setw(10) << TOTAL_ACCESS << "  HIT: " << std::setw(10) << TOTAL_HIT << "  MISS: " << std::setw(10) << TOTAL_MISS << std::endl;
+
+    std::cout << cache->NAME;
+    std::cout << " LOAD      ACCESS: " << std::setw(10) << cache->sim_access[cpu][0] << "  HIT: " << std::setw(10) << cache->sim_hit[cpu][0] << "  MISS: " << std::setw(10)
+         << cache->sim_miss[cpu][0] << std::endl;
+
+    std::cout << cache->NAME;
+    std::cout << " RFO       ACCESS: " << std::setw(10) << cache->sim_access[cpu][1] << "  HIT: " << std::setw(10) << cache->sim_hit[cpu][1] << "  MISS: " << std::setw(10)
+         << cache->sim_miss[cpu][1] << std::endl;
+
+    std::cout << cache->NAME;
+    std::cout << " PREFETCH  ACCESS: " << std::setw(10) << cache->sim_access[cpu][2] << "  HIT: " << std::setw(10) << cache->sim_hit[cpu][2] << "  MISS: " << std::setw(10)
+         << cache->sim_miss[cpu][2] << std::endl;
+
+    std::cout << cache->NAME;
+    std::cout << " WRITEBACK ACCESS: " << std::setw(10) << cache->sim_access[cpu][3] << "  HIT: " << std::setw(10) << cache->sim_hit[cpu][3] << "  MISS: " << std::setw(10)
+         << cache->sim_miss[cpu][3] << std::endl;
+  }
 }
 
 void print_branch_stats()
 {
-<<<<<<< HEAD
-    for (uint32_t i=0; i<NUM_CPUS; i++) {
-        std::cout << std::endl << "CPU " << i << " Branch Prediction Accuracy: ";
-        std::cout << (100.0*(ooo_cpu[i]->num_branch - ooo_cpu[i]->branch_mispredictions)) / ooo_cpu[i]->num_branch;
-        std::cout << "% MPKI: " << (1000.0*ooo_cpu[i]->branch_mispredictions)/(ooo_cpu[i]->num_retired - warmup_instructions);
-        std::cout << " Average ROB Occupancy at Mispredict: " << (1.0*ooo_cpu[i]->total_rob_occupancy_at_branch_mispredict)/ooo_cpu[i]->branch_mispredictions << std::endl;
-
-	/*
-       std::cout << "Branch types" << std::endl;
-       std::cout << "NOT_BRANCH: " << ooo_cpu[i]->total_branch_types[0] << " " << (100.0*ooo_cpu[i]->total_branch_types[0])/(ooo_cpu[i]->num_retired - ooo_cpu[i]->begin_sim_instr) << "%" << std::endl;
-       std::cout << "BRANCH_DIRECT_JUMP: " << ooo_cpu[i]->total_branch_types[1] << " " << (100.0*ooo_cpu[i]->total_branch_types[1])/(ooo_cpu[i]->num_retired - ooo_cpu[i]->begin_sim_instr) << "%" << std::endl;
-       std::cout << "BRANCH_INDIRECT: " << ooo_cpu[i]->total_branch_types[2] << " " << (100.0*ooo_cpu[i]->total_branch_types[2])/(ooo_cpu[i]->num_retired - ooo_cpu[i]->begin_sim_instr) << "%" << std::endl;
-       std::cout << "BRANCH_CONDITIONAL: " << ooo_cpu[i]->total_branch_types[3] << " " << (100.0*ooo_cpu[i]->total_branch_types[3])/(ooo_cpu[i]->num_retired - ooo_cpu[i]->begin_sim_instr) << "%" << std::endl;
-       std::cout << "BRANCH_DIRECT_CALL: " << ooo_cpu[i]->total_branch_types[4] << " " << (100.0*ooo_cpu[i]->total_branch_types[4])/(ooo_cpu[i]->num_retired - ooo_cpu[i]->begin_sim_instr) << "%" << std::endl;
-       std::cout << "BRANCH_INDIRECT_CALL: " << ooo_cpu[i]->total_branch_types[5] << " " << (100.0*ooo_cpu[i]->total_branch_types[5])/(ooo_cpu[i]->num_retired - ooo_cpu[i]->begin_sim_instr) << "%" << std::endl;
-       std::cout << "BRANCH_RETURN: " << ooo_cpu[i]->total_branch_types[6] << " " << (100.0*ooo_cpu[i]->total_branch_types[6])/(ooo_cpu[i]->num_retired - ooo_cpu[i]->begin_sim_instr) << "%" << std::endl;
-       std::cout << "BRANCH_OTHER: " << ooo_cpu[i]->total_branch_types[7] << " " << (100.0*ooo_cpu[i]->total_branch_types[7])/(ooo_cpu[i]->num_retired - ooo_cpu[i]->begin_sim_instr) << "%" << std::endl << std::endl;
-	*/
-
-        std::cout << "Branch type MPKI" << std::endl;
-        std::cout << "BRANCH_DIRECT_JUMP: " << (1000.0*ooo_cpu[i]->branch_type_misses[1]/(ooo_cpu[i]->num_retired - ooo_cpu[i]->begin_sim_instr)) << std::endl;
-        std::cout << "BRANCH_INDIRECT: " << (1000.0*ooo_cpu[i]->branch_type_misses[2]/(ooo_cpu[i]->num_retired - ooo_cpu[i]->begin_sim_instr)) << std::endl;
-        std::cout << "BRANCH_CONDITIONAL: " << (1000.0*ooo_cpu[i]->branch_type_misses[3]/(ooo_cpu[i]->num_retired - ooo_cpu[i]->begin_sim_instr)) << std::endl;
-        std::cout << "BRANCH_DIRECT_CALL: " << (1000.0*ooo_cpu[i]->branch_type_misses[4]/(ooo_cpu[i]->num_retired - ooo_cpu[i]->begin_sim_instr)) << std::endl;
-        std::cout << "BRANCH_INDIRECT_CALL: " << (1000.0*ooo_cpu[i]->branch_type_misses[5]/(ooo_cpu[i]->num_retired - ooo_cpu[i]->begin_sim_instr)) << std::endl;
-        std::cout << "BRANCH_RETURN: " << (1000.0*ooo_cpu[i]->branch_type_misses[6]/(ooo_cpu[i]->num_retired - ooo_cpu[i]->begin_sim_instr)) << std::endl << std::endl;
-    }
-=======
   for (uint32_t i = 0; i < NUM_CPUS; i++) {
-    cout << endl << "CPU " << i << " Branch Prediction Accuracy: ";
-    cout << (100.0 * (ooo_cpu[i]->num_branch - ooo_cpu[i]->branch_mispredictions)) / ooo_cpu[i]->num_branch;
-    cout << "% MPKI: " << (1000.0 * ooo_cpu[i]->branch_mispredictions) / (ooo_cpu[i]->num_retired - warmup_instructions);
-    cout << " Average ROB Occupancy at Mispredict: " << (1.0 * ooo_cpu[i]->total_rob_occupancy_at_branch_mispredict) / ooo_cpu[i]->branch_mispredictions
-         << endl;
-
-    /*
-    cout << "Branch types" << endl;
-    cout << "NOT_BRANCH: " << ooo_cpu[i]->total_branch_types[0] << " " <<
-    (100.0*ooo_cpu[i]->total_branch_types[0])/(ooo_cpu[i]->num_retired -
-    ooo_cpu[i]->begin_sim_instr) << "%" << endl; cout << "BRANCH_DIRECT_JUMP: "
-    << ooo_cpu[i]->total_branch_types[1] << " " <<
-    (100.0*ooo_cpu[i]->total_branch_types[1])/(ooo_cpu[i]->num_retired -
-    ooo_cpu[i]->begin_sim_instr) << "%" << endl; cout << "BRANCH_INDIRECT: " <<
-    ooo_cpu[i]->total_branch_types[2] << " " <<
-    (100.0*ooo_cpu[i]->total_branch_types[2])/(ooo_cpu[i]->num_retired -
-    ooo_cpu[i]->begin_sim_instr) << "%" << endl; cout << "BRANCH_CONDITIONAL: "
-    << ooo_cpu[i]->total_branch_types[3] << " " <<
-    (100.0*ooo_cpu[i]->total_branch_types[3])/(ooo_cpu[i]->num_retired -
-    ooo_cpu[i]->begin_sim_instr) << "%" << endl; cout << "BRANCH_DIRECT_CALL: "
-    << ooo_cpu[i]->total_branch_types[4] << " " <<
-    (100.0*ooo_cpu[i]->total_branch_types[4])/(ooo_cpu[i]->num_retired -
-    ooo_cpu[i]->begin_sim_instr) << "%" << endl; cout << "BRANCH_INDIRECT_CALL:
-    " << ooo_cpu[i]->total_branch_types[5] << " " <<
-    (100.0*ooo_cpu[i]->total_branch_types[5])/(ooo_cpu[i]->num_retired -
-    ooo_cpu[i]->begin_sim_instr) << "%" << endl; cout << "BRANCH_RETURN: " <<
-    ooo_cpu[i]->total_branch_types[6] << " " <<
-    (100.0*ooo_cpu[i]->total_branch_types[6])/(ooo_cpu[i]->num_retired -
-    ooo_cpu[i]->begin_sim_instr) << "%" << endl; cout << "BRANCH_OTHER: " <<
-    ooo_cpu[i]->total_branch_types[7] << " " <<
-    (100.0*ooo_cpu[i]->total_branch_types[7])/(ooo_cpu[i]->num_retired -
-    ooo_cpu[i]->begin_sim_instr) << "%" << endl << endl;
-    */
-
-    cout << "Branch type MPKI" << endl;
-    cout << "BRANCH_DIRECT_JUMP: " << (1000.0 * ooo_cpu[i]->branch_type_misses[1] / (ooo_cpu[i]->num_retired - ooo_cpu[i]->begin_sim_instr)) << endl;
-    cout << "BRANCH_INDIRECT: " << (1000.0 * ooo_cpu[i]->branch_type_misses[2] / (ooo_cpu[i]->num_retired - ooo_cpu[i]->begin_sim_instr)) << endl;
-    cout << "BRANCH_CONDITIONAL: " << (1000.0 * ooo_cpu[i]->branch_type_misses[3] / (ooo_cpu[i]->num_retired - ooo_cpu[i]->begin_sim_instr)) << endl;
-    cout << "BRANCH_DIRECT_CALL: " << (1000.0 * ooo_cpu[i]->branch_type_misses[4] / (ooo_cpu[i]->num_retired - ooo_cpu[i]->begin_sim_instr)) << endl;
-    cout << "BRANCH_INDIRECT_CALL: " << (1000.0 * ooo_cpu[i]->branch_type_misses[5] / (ooo_cpu[i]->num_retired - ooo_cpu[i]->begin_sim_instr)) << endl;
-    cout << "BRANCH_RETURN: " << (1000.0 * ooo_cpu[i]->branch_type_misses[6] / (ooo_cpu[i]->num_retired - ooo_cpu[i]->begin_sim_instr)) << endl << endl;
-  }
->>>>>>> 3cdb3d61
+    std::cout << std::endl << "CPU " << i << " Branch Prediction Accuracy: ";
+    std::cout << (100.0 * (ooo_cpu[i]->num_branch - ooo_cpu[i]->branch_mispredictions)) / ooo_cpu[i]->num_branch;
+    std::cout << "% MPKI: " << (1000.0 * ooo_cpu[i]->branch_mispredictions) / (ooo_cpu[i]->num_retired - warmup_instructions);
+    std::cout << " Average ROB Occupancy at Mispredict: " << (1.0 * ooo_cpu[i]->total_rob_occupancy_at_branch_mispredict) / ooo_cpu[i]->branch_mispredictions
+         << std::endl;
+
+    //std::cout << "Branch types" << endl;
+    //std::cout << "NOT_BRANCH: " << ooo_cpu[i]->total_branch_types[0] << " " << (100.0*ooo_cpu[i]->total_branch_types[0])/(ooo_cpu[i]->num_retired - ooo_cpu[i]->begin_sim_instr) << "%" << std::endl;
+    //std::cout << "BRANCH_DIRECT_JUMP: " << ooo_cpu[i]->total_branch_types[1] << " " << (100.0*ooo_cpu[i]->total_branch_types[1])/(ooo_cpu[i]->num_retired - ooo_cpu[i]->begin_sim_instr) << "%" << std::endl;
+    //std::cout << "BRANCH_INDIRECT: " << ooo_cpu[i]->total_branch_types[2] << " " << (100.0*ooo_cpu[i]->total_branch_types[2])/(ooo_cpu[i]->num_retired - ooo_cpu[i]->begin_sim_instr) << "%" << std::endl;
+    //std::cout << "BRANCH_CONDITIONAL: " << ooo_cpu[i]->total_branch_types[3] << " " << (100.0*ooo_cpu[i]->total_branch_types[3])/(ooo_cpu[i]->num_retired - ooo_cpu[i]->begin_sim_instr) << "%" << std::endl;
+    //std::cout << "BRANCH_DIRECT_CALL: " << ooo_cpu[i]->total_branch_types[4] << " " << (100.0*ooo_cpu[i]->total_branch_types[4])/(ooo_cpu[i]->num_retired - ooo_cpu[i]->begin_sim_instr) << "%" << std::endl;
+    //std::cout << "BRANCH_INDIRECT_CALL: " << ooo_cpu[i]->total_branch_types[5] << " " << (100.0*ooo_cpu[i]->total_branch_types[5])/(ooo_cpu[i]->num_retired - ooo_cpu[i]->begin_sim_instr) << "%" << std::endl;
+    //std::cout << "BRANCH_RETURN: " << ooo_cpu[i]->total_branch_types[6] << " " <<  (100.0*ooo_cpu[i]->total_branch_types[6])/(ooo_cpu[i]->num_retired - ooo_cpu[i]->begin_sim_instr) << "%" << std::endl;
+    //std::cout << "BRANCH_OTHER: " << ooo_cpu[i]->total_branch_types[7] << " " << (100.0*ooo_cpu[i]->total_branch_types[7])/(ooo_cpu[i]->num_retired - ooo_cpu[i]->begin_sim_instr) << "%" << std::endl << std::endl;
+
+    std::cout << "Branch type MPKI" << std::endl;
+    std::cout << "BRANCH_DIRECT_JUMP: " << (1000.0 * ooo_cpu[i]->branch_type_misses[1] / (ooo_cpu[i]->num_retired - ooo_cpu[i]->begin_sim_instr)) << std::endl;
+    std::cout << "BRANCH_INDIRECT: " << (1000.0 * ooo_cpu[i]->branch_type_misses[2] / (ooo_cpu[i]->num_retired - ooo_cpu[i]->begin_sim_instr)) << std::endl;
+    std::cout << "BRANCH_CONDITIONAL: " << (1000.0 * ooo_cpu[i]->branch_type_misses[3] / (ooo_cpu[i]->num_retired - ooo_cpu[i]->begin_sim_instr)) << std::endl;
+    std::cout << "BRANCH_DIRECT_CALL: " << (1000.0 * ooo_cpu[i]->branch_type_misses[4] / (ooo_cpu[i]->num_retired - ooo_cpu[i]->begin_sim_instr)) << std::endl;
+    std::cout << "BRANCH_INDIRECT_CALL: " << (1000.0 * ooo_cpu[i]->branch_type_misses[5] / (ooo_cpu[i]->num_retired - ooo_cpu[i]->begin_sim_instr)) << std::endl;
+    std::cout << "BRANCH_RETURN: " << (1000.0 * ooo_cpu[i]->branch_type_misses[6] / (ooo_cpu[i]->num_retired - ooo_cpu[i]->begin_sim_instr)) << std::endl << std::endl;
+  }
 }
 
 void print_dram_stats()
@@ -291,23 +176,6 @@
     std::cout << " RQ ROW_BUFFER_HIT: " << std::setw(10) << channel.RQ_ROW_BUFFER_HIT << " ";
     std::cout << " ROW_BUFFER_MISS: " << std::setw(10) << channel.RQ_ROW_BUFFER_MISS;
     std::cout << std::endl;
-<<<<<<< HEAD
-    std::cout << "DRAM Statistics" << std::endl;
-    for (uint32_t i=0; i<DRAM_CHANNELS; i++) {
-        std::cout << " CHANNEL " << i << std::endl;
-        std::cout << " RQ ROW_BUFFER_HIT: " << std::setw(10) << DRAM.channels[i].RQ_ROW_BUFFER_HIT << "  ROW_BUFFER_MISS: " << std::setw(10) << DRAM.channels[i].RQ_ROW_BUFFER_MISS << std::endl;
-        std::cout << " DBUS_CONGESTED: " << std::setw(10) << total_congested_count << std::endl;
-        std::cout << " WQ ROW_BUFFER_HIT: " << std::setw(10) << DRAM.channels[i].WQ_ROW_BUFFER_HIT << "  ROW_BUFFER_MISS: " << std::setw(10) << DRAM.channels[i].WQ_ROW_BUFFER_MISS;
-        std::cout << "  FULL: " << std::setw(10) << DRAM.channels[i].WQ_FULL << std::endl;
-        std::cout << std::endl;
-    }
-
-    if (total_congested_count)
-        std::cout << " AVG_CONGESTED_CYCLE: " << ((double)total_congested_cycle / total_congested_count) << std::endl;
-    else
-        std::cout << " AVG_CONGESTED_CYCLE: -" << std::endl;
-}
-=======
 
     std::cout << " DBUS AVG_CONGESTED_CYCLE: ";
     if (channel.dbus_count_congested)
@@ -315,7 +183,6 @@
     else
       std::cout << "-";
     std::cout << std::endl;
->>>>>>> 3cdb3d61
 
     std::cout << " WQ ROW_BUFFER_HIT: " << std::setw(10) << channel.WQ_ROW_BUFFER_HIT << " ";
     std::cout << " ROW_BUFFER_MISS: " << std::setw(10) << channel.WQ_ROW_BUFFER_MISS << " ";
@@ -368,50 +235,6 @@
 
 void finish_warmup()
 {
-<<<<<<< HEAD
-    uint64_t elapsed_second = (uint64_t)(time(NULL) - start_time),
-             elapsed_minute = elapsed_second / 60,
-             elapsed_hour = elapsed_minute / 60;
-    elapsed_minute -= elapsed_hour*60;
-    elapsed_second -= (elapsed_hour*3600 + elapsed_minute*60);
-
-    // reset core latency
-    // note: since re-ordering he function calls in the main simulation loop, it's no longer necessary to add
-    //       extra latency for scheduling and execution, unless you want these steps to take longer than 1 cycle.
-    //PAGE_TABLE_LATENCY = 100;
-    //SWAP_LATENCY = 100000;
-
-    std::cout << std::endl;
-    for (uint32_t i=0; i<NUM_CPUS; i++) {
-        std::cout << "Warmup complete CPU " << i << " instructions: " << ooo_cpu[i]->num_retired << " cycles: " << ooo_cpu[i]->current_cycle;
-        std::cout << " (Simulation time: " << elapsed_hour << " hr " << elapsed_minute << " min " << elapsed_second << " sec) " << std::endl;
-
-        ooo_cpu[i]->begin_sim_cycle = ooo_cpu[i]->current_cycle; 
-        ooo_cpu[i]->begin_sim_instr = ooo_cpu[i]->num_retired;
-
-        // reset branch stats
-        ooo_cpu[i]->num_branch = 0;
-        ooo_cpu[i]->branch_mispredictions = 0;
-	ooo_cpu[i]->total_rob_occupancy_at_branch_mispredict = 0;
-
-	for(uint32_t j=0; j<8; j++)
-	  {
-	    ooo_cpu[i]->total_branch_types[j] = 0;
-	    ooo_cpu[i]->branch_type_misses[j] = 0;
-	  }
-	
-        for (auto it = caches.rbegin(); it != caches.rend(); ++it)
-            reset_cache_stats(i, *it);
-    }
-    std::cout << std::endl;
-
-    // reset DRAM stats
-    for (uint32_t i=0; i<DRAM_CHANNELS; i++) {
-        DRAM.channels[i].WQ_ROW_BUFFER_HIT = 0;
-        DRAM.channels[i].WQ_ROW_BUFFER_MISS = 0;
-        DRAM.channels[i].RQ_ROW_BUFFER_HIT = 0;
-        DRAM.channels[i].RQ_ROW_BUFFER_MISS = 0;
-=======
   uint64_t elapsed_second = (uint64_t)(time(NULL) - start_time), elapsed_minute = elapsed_second / 60, elapsed_hour = elapsed_minute / 60;
   elapsed_minute -= elapsed_hour * 60;
   elapsed_second -= (elapsed_hour * 3600 + elapsed_minute * 60);
@@ -424,10 +247,10 @@
   // PAGE_TABLE_LATENCY = 100;
   // SWAP_LATENCY = 100000;
 
-  cout << endl;
+  std::cout << endl;
   for (uint32_t i = 0; i < NUM_CPUS; i++) {
-    cout << "Warmup complete CPU " << i << " instructions: " << ooo_cpu[i]->num_retired << " cycles: " << ooo_cpu[i]->current_cycle;
-    cout << " (Simulation time: " << elapsed_hour << " hr " << elapsed_minute << " min " << elapsed_second << " sec) " << endl;
+    std::cout << "Warmup complete CPU " << i << " instructions: " << ooo_cpu[i]->num_retired << " cycles: " << ooo_cpu[i]->current_cycle;
+    std::cout << " (Simulation time: " << elapsed_hour << " hr " << elapsed_minute << " min " << elapsed_second << " sec) " << std::endl;
 
     ooo_cpu[i]->begin_sim_cycle = ooo_cpu[i]->current_cycle;
     ooo_cpu[i]->begin_sim_instr = ooo_cpu[i]->num_retired;
@@ -440,7 +263,6 @@
     for (uint32_t j = 0; j < 8; j++) {
       ooo_cpu[i]->total_branch_types[j] = 0;
       ooo_cpu[i]->branch_type_misses[j] = 0;
->>>>>>> 3cdb3d61
     }
 
     for (auto it = caches.rbegin(); it != caches.rend(); ++it)
@@ -459,136 +281,12 @@
 
 void signal_handler(int signal)
 {
-<<<<<<< HEAD
     std::cout << "Caught signal: " << signal << std::endl;
 	exit(1);
-=======
-  cout << "Caught signal: " << signal << endl;
-  exit(1);
->>>>>>> 3cdb3d61
 }
 
 int main(int argc, char** argv)
 {
-<<<<<<< HEAD
-	// interrupt signal hanlder
-	struct sigaction sigIntHandler;
-	sigIntHandler.sa_handler = signal_handler;
-	sigemptyset(&sigIntHandler.sa_mask);
-	sigIntHandler.sa_flags = 0;
-	sigaction(SIGINT, &sigIntHandler, NULL);
-
-    std::cout << std::endl << "*** ChampSim Multicore Out-of-Order Simulator ***" << std::endl << std::endl;
-
-    // initialize knobs
-    uint8_t show_heartbeat = 1;
-
-    uint32_t seed_number = 0;
-
-    // check to see if knobs changed using getopt_long()
-    int c;
-    while (1) {
-        static struct option long_options[] =
-        {
-            {"warmup_instructions", required_argument, 0, 'w'},
-            {"simulation_instructions", required_argument, 0, 'i'},
-            {"hide_heartbeat", no_argument, 0, 'h'},
-            {"cloudsuite", no_argument, 0, 'c'},
-            {"traces",  no_argument, 0, 't'},
-            {0, 0, 0, 0}      
-        };
-
-        int option_index = 0;
-
-        c = getopt_long_only(argc, argv, "wihsb", long_options, &option_index);
-
-        // no more option characters
-        if (c == -1)
-            break;
-
-        int traces_encountered = 0;
-
-        switch(c) {
-            case 'w':
-                warmup_instructions = atol(optarg);
-                break;
-            case 'i':
-                simulation_instructions = atol(optarg);
-                break;
-            case 'h':
-                show_heartbeat = 0;
-                break;
-            case 'c':
-                knob_cloudsuite = 1;
-                MAX_INSTR_DESTINATIONS = NUM_INSTR_DESTINATIONS_SPARC;
-                break;
-            case 't':
-                traces_encountered = 1;
-                break;
-            default:
-                abort();
-        }
-
-        if (traces_encountered == 1)
-            break;
-    }
-
-    // consequences of knobs
-    std::cout << "Warmup Instructions: " << warmup_instructions << std::endl;
-    std::cout << "Simulation Instructions: " << simulation_instructions << std::endl;
-    std::cout << "Number of CPUs: " << NUM_CPUS << std::endl;
-    std::cout << "Off-chip DRAM Size: " << (DRAM_CHANNELS*DRAM_RANKS*DRAM_BANKS*DRAM_ROWS*DRAM_ROW_SIZE/1024) << " MB Channels: " << DRAM_CHANNELS << " Width: " << 8*DRAM_CHANNEL_WIDTH << "-bit Data Rate: " << DRAM_IO_FREQ << " MT/s" << std::endl;
-
-    std::cout << std::endl;
-    std::cout << "VirtualMemory physical capacity: " << std::size(vmem.ppage_free_list) * vmem.page_size;
-    std::cout << " num_ppages: " << std::size(vmem.ppage_free_list) << std::endl;
-    std::cout << "VirtualMemory page size: " << PAGE_SIZE << " log2_page_size: " << LOG2_PAGE_SIZE << std::endl;
-
-    // end consequence of knobs
-
-    // search through the argv for "-traces"
-    int found_traces = 0;
-    std::cout << std::endl;
-    for (int i=0; i<argc; i++) {
-        if (found_traces)
-        {
-            std::cout << "CPU " << traces.size() << " runs " << argv[i] << std::endl;
-
-            traces.push_back(get_tracereader(argv[i], i, knob_cloudsuite));
-
-            char *pch[100];
-            int count_str = 0;
-            pch[0] = strtok (argv[i], " /,.-");
-            while (pch[count_str] != NULL) {
-                //printf ("%s %d\n", pch[count_str], count_str);
-                count_str++;
-                pch[count_str] = strtok (NULL, " /,.-");
-            }
-
-            //printf("max count_str: %d\n", count_str);
-            //printf("application: %s\n", pch[count_str-3]);
-
-            int j = 0;
-            while (pch[count_str-3][j] != '\0') {
-                seed_number += pch[count_str-3][j];
-                //printf("%c %d %d\n", pch[count_str-3][j], j, seed_number);
-                j++;
-            }
-
-            if (traces.size() > NUM_CPUS) {
-                printf("\n*** Too many traces for the configured number of cores ***\n\n");
-                assert(0);
-            }
-        }
-        else if(strcmp(argv[i],"-traces") == 0) {
-            found_traces = 1;
-        }
-    }
-
-    if (traces.size() != NUM_CPUS) {
-        printf("\n*** Not enough traces for the configured number of cores ***\n\n");
-        assert(0);
-=======
   // interrupt signal hanlder
   struct sigaction sigIntHandler;
   sigIntHandler.sa_handler = signal_handler;
@@ -596,7 +294,7 @@
   sigIntHandler.sa_flags = 0;
   sigaction(SIGINT, &sigIntHandler, NULL);
 
-  cout << endl << "*** ChampSim Multicore Out-of-Order Simulator ***" << endl << endl;
+  std::cout << std::endl << "*** ChampSim Multicore Out-of-Order Simulator ***" << std::endl << std::endl;
 
   // initialize knobs
   uint8_t show_heartbeat = 1;
@@ -649,7 +347,6 @@
       // printf ("%s %d\n", pch[count_str], count_str);
       count_str++;
       pch[count_str] = strtok(NULL, " /,.-");
->>>>>>> 3cdb3d61
     }
 
     // printf("max count_str: %d\n", count_str);
@@ -666,116 +363,12 @@
       printf("\n*** Too many traces for the configured number of cores ***\n\n");
       assert(0);
     }
-<<<<<<< HEAD
-
-    // simulation entry point
-    start_time = time(NULL);
-    while (std::any_of(std::begin(simulation_complete), std::end(simulation_complete), std::logical_not<uint8_t>())) {
-
-        uint64_t elapsed_second = (uint64_t)(time(NULL) - start_time),
-                 elapsed_minute = elapsed_second / 60,
-                 elapsed_hour = elapsed_minute / 60;
-        elapsed_minute -= elapsed_hour*60;
-        elapsed_second -= (elapsed_hour*3600 + elapsed_minute*60);
-
-        for (auto op : operables)
-        {
-            try
-            {
-                op->_operate();
-            }
-            catch (champsim::deadlock &dl)
-            {
-                //ooo_cpu[dl.which]->print_deadlock();
-                //std::cout << std::endl;
-                //for (auto c : caches)
-                for (auto c : operables)
-                {
-                    c->print_deadlock();
-                    std::cout << std::endl;
-                }
-
-                abort();
-            }
-        }
-        std::sort(std::begin(operables), std::end(operables), champsim::by_next_operate());
-
-        for (std::size_t i = 0; i < ooo_cpu.size(); ++i)
-        {
-            // read from trace
-            while (ooo_cpu[i]->fetch_stall == 0 && ooo_cpu[i]->instrs_to_read_this_cycle > 0)
-            {
-                ooo_cpu[i]->init_instruction(traces[i]->get());
-            }
-
-            // heartbeat information
-            if (show_heartbeat && (ooo_cpu[i]->num_retired >= ooo_cpu[i]->next_print_instruction)) {
-                float cumulative_ipc;
-                if (warmup_complete[i])
-                    cumulative_ipc = (1.0*(ooo_cpu[i]->num_retired - ooo_cpu[i]->begin_sim_instr)) / (ooo_cpu[i]->current_cycle - ooo_cpu[i]->begin_sim_cycle);
-                else
-                    cumulative_ipc = (1.0*ooo_cpu[i]->num_retired) / ooo_cpu[i]->current_cycle;
-                float heartbeat_ipc = (1.0*ooo_cpu[i]->num_retired - ooo_cpu[i]->last_sim_instr) / (ooo_cpu[i]->current_cycle - ooo_cpu[i]->last_sim_cycle);
-
-                std::cout << "Heartbeat CPU " << i << " instructions: " << ooo_cpu[i]->num_retired << " cycles: " << ooo_cpu[i]->current_cycle;
-                std::cout << " heartbeat IPC: " << heartbeat_ipc << " cumulative IPC: " << cumulative_ipc; 
-                std::cout << " (Simulation time: " << elapsed_hour << " hr " << elapsed_minute << " min " << elapsed_second << " sec) " << std::endl;
-                ooo_cpu[i]->next_print_instruction += STAT_PRINTING_PERIOD;
-
-                ooo_cpu[i]->last_sim_instr = ooo_cpu[i]->num_retired;
-                ooo_cpu[i]->last_sim_cycle = ooo_cpu[i]->current_cycle;
-            }
-
-            // check for warmup
-            // warmup complete
-            if ((warmup_complete[i] == 0) && (ooo_cpu[i]->num_retired > warmup_instructions)) {
-                warmup_complete[i] = 1;
-                all_warmup_complete++;
-            }
-            if (all_warmup_complete == NUM_CPUS) { // this part is called only once when all cores are warmed up
-                all_warmup_complete++;
-                finish_warmup();
-            }
-
-            // simulation complete
-            if ((all_warmup_complete > NUM_CPUS) && (simulation_complete[i] == 0) && (ooo_cpu[i]->num_retired >= (ooo_cpu[i]->begin_sim_instr + simulation_instructions))) {
-                simulation_complete[i] = 1;
-                ooo_cpu[i]->finish_sim_instr = ooo_cpu[i]->num_retired - ooo_cpu[i]->begin_sim_instr;
-                ooo_cpu[i]->finish_sim_cycle = ooo_cpu[i]->current_cycle - ooo_cpu[i]->begin_sim_cycle;
-
-                std::cout << "Finished CPU " << i << " instructions: " << ooo_cpu[i]->finish_sim_instr << " cycles: " << ooo_cpu[i]->finish_sim_cycle;
-                std::cout << " cumulative IPC: " << ((float) ooo_cpu[i]->finish_sim_instr / ooo_cpu[i]->finish_sim_cycle);
-                std::cout << " (Simulation time: " << elapsed_hour << " hr " << elapsed_minute << " min " << elapsed_second << " sec) " << std::endl;
-
-                for (auto it = caches.rbegin(); it != caches.rend(); ++it)
-                    record_roi_stats(i, *it);
-            }
-        }
-    }
-
-    uint64_t elapsed_second = (uint64_t)(time(NULL) - start_time),
-             elapsed_minute = elapsed_second / 60,
-             elapsed_hour = elapsed_minute / 60;
-    elapsed_minute -= elapsed_hour*60;
-    elapsed_second -= (elapsed_hour*3600 + elapsed_minute*60);
-    
-    std::cout << std::endl << "ChampSim completed all CPUs" << std::endl;
-    if (NUM_CPUS > 1) {
-        std::cout << std::endl << "Total Simulation Statistics (not including warmup)" << std::endl;
-        for (uint32_t i=0; i<NUM_CPUS; i++) {
-            std::cout << std::endl << "CPU " << i << " cumulative IPC: " << (float) (ooo_cpu[i]->num_retired - ooo_cpu[i]->begin_sim_instr) / (ooo_cpu[i]->current_cycle - ooo_cpu[i]->begin_sim_cycle); 
-std::cout << " instructions: " << ooo_cpu[i]->num_retired - ooo_cpu[i]->begin_sim_instr << " cycles: " << ooo_cpu[i]->current_cycle - ooo_cpu[i]->begin_sim_cycle << std::endl;
-            for (auto it = caches.rbegin(); it != caches.rend(); ++it)
-                print_sim_stats(i, *it);
-=======
   }
 
   // consequences of knobs
-  cout << "Warmup Instructions: " << warmup_instructions << endl;
-  cout << "Simulation Instructions: " << simulation_instructions << endl;
-  // cout << "Scramble Loads: " << (knob_scramble_loads ? "ture" : "false") <<
-  // endl;
-  cout << "Number of CPUs: " << NUM_CPUS << endl;
+  std::cout << "Warmup Instructions: " << warmup_instructions << std::endl;
+  std::cout << "Simulation Instructions: " << simulation_instructions << std::endl;
+  std::cout << "Number of CPUs: " << NUM_CPUS << std::endl;
 
   long long int dram_size = DRAM_CHANNELS * DRAM_RANKS * DRAM_BANKS * DRAM_ROWS * DRAM_COLUMNS * BLOCK_SIZE / 1024 / 1024; // in MiB
   std::cout << "Off-chip DRAM Size: ";
@@ -866,7 +459,6 @@
         for (auto c : operables) {
           c->print_deadlock();
           std::cout << std::endl;
->>>>>>> 3cdb3d61
         }
 
         abort();
@@ -889,9 +481,9 @@
           cumulative_ipc = (1.0 * ooo_cpu[i]->num_retired) / ooo_cpu[i]->current_cycle;
         float heartbeat_ipc = (1.0 * ooo_cpu[i]->num_retired - ooo_cpu[i]->last_sim_instr) / (ooo_cpu[i]->current_cycle - ooo_cpu[i]->last_sim_cycle);
 
-        cout << "Heartbeat CPU " << i << " instructions: " << ooo_cpu[i]->num_retired << " cycles: " << ooo_cpu[i]->current_cycle;
-        cout << " heartbeat IPC: " << heartbeat_ipc << " cumulative IPC: " << cumulative_ipc;
-        cout << " (Simulation time: " << elapsed_hour << " hr " << elapsed_minute << " min " << elapsed_second << " sec) " << endl;
+        std::cout << "Heartbeat CPU " << i << " instructions: " << ooo_cpu[i]->num_retired << " cycles: " << ooo_cpu[i]->current_cycle;
+        std::cout << " heartbeat IPC: " << heartbeat_ipc << " cumulative IPC: " << cumulative_ipc;
+        std::cout << " (Simulation time: " << elapsed_hour << " hr " << elapsed_minute << " min " << elapsed_second << " sec) " << std::endl;
         ooo_cpu[i]->next_print_instruction += STAT_PRINTING_PERIOD;
 
         ooo_cpu[i]->last_sim_instr = ooo_cpu[i]->num_retired;
@@ -917,17 +509,10 @@
         ooo_cpu[i]->finish_sim_instr = ooo_cpu[i]->num_retired - ooo_cpu[i]->begin_sim_instr;
         ooo_cpu[i]->finish_sim_cycle = ooo_cpu[i]->current_cycle - ooo_cpu[i]->begin_sim_cycle;
 
-        cout << "Finished CPU " << i << " instructions: " << ooo_cpu[i]->finish_sim_instr << " cycles: " << ooo_cpu[i]->finish_sim_cycle;
-        cout << " cumulative IPC: " << ((float)ooo_cpu[i]->finish_sim_instr / ooo_cpu[i]->finish_sim_cycle);
-        cout << " (Simulation time: " << elapsed_hour << " hr " << elapsed_minute << " min " << elapsed_second << " sec) " << endl;
-
-<<<<<<< HEAD
-    std::cout << std::endl << "Region of Interest Statistics" << std::endl;
-    for (uint32_t i=0; i<NUM_CPUS; i++) {
-        std::cout << std::endl << "CPU " << i << " cumulative IPC: " << ((float) ooo_cpu[i]->finish_sim_instr / ooo_cpu[i]->finish_sim_cycle); 
-std::cout << " instructions: " << ooo_cpu[i]->finish_sim_instr << " cycles: " << ooo_cpu[i]->finish_sim_cycle << std::endl;
-=======
->>>>>>> 3cdb3d61
+        std::cout << "Finished CPU " << i << " instructions: " << ooo_cpu[i]->finish_sim_instr << " cycles: " << ooo_cpu[i]->finish_sim_cycle;
+        std::cout << " cumulative IPC: " << ((float)ooo_cpu[i]->finish_sim_instr / ooo_cpu[i]->finish_sim_cycle);
+        std::cout << " (Simulation time: " << elapsed_hour << " hr " << elapsed_minute << " min " << elapsed_second << " sec) " << std::endl;
+
         for (auto it = caches.rbegin(); it != caches.rend(); ++it)
           record_roi_stats(i, *it);
       }
@@ -938,24 +523,24 @@
   elapsed_minute -= elapsed_hour * 60;
   elapsed_second -= (elapsed_hour * 3600 + elapsed_minute * 60);
 
-  cout << endl << "ChampSim completed all CPUs" << endl;
+  std::cout << std::endl << "ChampSim completed all CPUs" << std::endl;
   if (NUM_CPUS > 1) {
-    cout << endl << "Total Simulation Statistics (not including warmup)" << endl;
+    std::cout << std::endl << "Total Simulation Statistics (not including warmup)" << std::endl;
     for (uint32_t i = 0; i < NUM_CPUS; i++) {
-      cout << endl
+      std::cout << std::endl
            << "CPU " << i
            << " cumulative IPC: " << (float)(ooo_cpu[i]->num_retired - ooo_cpu[i]->begin_sim_instr) / (ooo_cpu[i]->current_cycle - ooo_cpu[i]->begin_sim_cycle);
-      cout << " instructions: " << ooo_cpu[i]->num_retired - ooo_cpu[i]->begin_sim_instr
-           << " cycles: " << ooo_cpu[i]->current_cycle - ooo_cpu[i]->begin_sim_cycle << endl;
+      std::cout << " instructions: " << ooo_cpu[i]->num_retired - ooo_cpu[i]->begin_sim_instr
+           << " cycles: " << ooo_cpu[i]->current_cycle - ooo_cpu[i]->begin_sim_cycle << std::endl;
       for (auto it = caches.rbegin(); it != caches.rend(); ++it)
         print_sim_stats(i, *it);
     }
   }
 
-  cout << endl << "Region of Interest Statistics" << endl;
+  std::cout << std::endl << "Region of Interest Statistics" << std::endl;
   for (uint32_t i = 0; i < NUM_CPUS; i++) {
-    cout << endl << "CPU " << i << " cumulative IPC: " << ((float)ooo_cpu[i]->finish_sim_instr / ooo_cpu[i]->finish_sim_cycle);
-    cout << " instructions: " << ooo_cpu[i]->finish_sim_instr << " cycles: " << ooo_cpu[i]->finish_sim_cycle << endl;
+    std::cout << std::endl << "CPU " << i << " cumulative IPC: " << ((float)ooo_cpu[i]->finish_sim_instr / ooo_cpu[i]->finish_sim_cycle);
+    std::cout << " instructions: " << ooo_cpu[i]->finish_sim_instr << " cycles: " << ooo_cpu[i]->finish_sim_cycle << std::endl;
     for (auto it = caches.rbegin(); it != caches.rend(); ++it)
       print_roi_stats(i, *it);
   }
