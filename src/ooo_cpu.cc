#include "ooo_cpu.h"

#include <algorithm>
#include <vector>

#include "cache.h"
#include "champsim.h"
#include "instruction.h"

#define DEADLOCK_CYCLE 1000000

extern uint8_t warmup_complete[NUM_CPUS];

void O3_CPU::operate()
{
  instrs_to_read_this_cycle = std::min((std::size_t)FETCH_WIDTH, IFETCH_BUFFER.size() - IFETCH_BUFFER.occupancy());

  retire_rob();                    // retire
  complete_inflight_instruction(); // finalize execution
  execute_instruction();           // execute instructions
  schedule_instruction();          // schedule instructions
  handle_memory_return();          // finalize memory transactions
  operate_lsq();                   // execute memory transactions

  dispatch_instruction(); // dispatch
  decode_instruction();   // decode
  promote_to_decode();

  // if we had a branch mispredict, turn fetching back on after the branch
  // mispredict penalty
  if ((fetch_stall == 1) && (current_cycle >= fetch_resume_cycle) && (fetch_resume_cycle != 0)) {
    fetch_stall = 0;
    fetch_resume_cycle = 0;
  }

  fetch_instruction(); // fetch
  check_dib();

  DECODE_BUFFER.operate();
}

void O3_CPU::initialize_core()
{
  // BRANCH PREDICTOR & BTB
  impl_branch_predictor_initialize();
  impl_btb_initialize();
}

void O3_CPU::init_instruction(ooo_model_instr arch_instr)
{
  instrs_to_read_this_cycle--;

  arch_instr.instr_id = instr_unique_id;

  bool writes_sp = std::count(std::begin(arch_instr.destination_registers), std::end(arch_instr.destination_registers), REG_STACK_POINTER);
  bool writes_ip = std::count(std::begin(arch_instr.destination_registers), std::end(arch_instr.destination_registers), REG_INSTRUCTION_POINTER);
  bool reads_sp = std::count(std::begin(arch_instr.source_registers), std::end(arch_instr.source_registers), REG_STACK_POINTER);
  bool reads_flags = std::count(std::begin(arch_instr.source_registers), std::end(arch_instr.source_registers), REG_FLAGS);
  bool reads_ip = std::count(std::begin(arch_instr.source_registers), std::end(arch_instr.source_registers), REG_INSTRUCTION_POINTER);
  bool reads_other = std::count_if(std::begin(arch_instr.source_registers), std::end(arch_instr.source_registers),
                                   [](uint8_t r) { return r != REG_STACK_POINTER && r != REG_FLAGS && r != REG_INSTRUCTION_POINTER; });

  arch_instr.num_mem_ops = std::size(arch_instr.destination_memory) + std::size(arch_instr.source_memory);

  // determine what kind of branch this is, if any
  if (!reads_sp && !reads_flags && writes_ip && !reads_other) {
    // direct jump
    arch_instr.is_branch = 1;
    arch_instr.branch_taken = 1;
    arch_instr.branch_type = BRANCH_DIRECT_JUMP;
  } else if (!reads_sp && !reads_flags && writes_ip && reads_other) {
    // indirect branch
    arch_instr.is_branch = 1;
    arch_instr.branch_taken = 1;
    arch_instr.branch_type = BRANCH_INDIRECT;
  } else if (!reads_sp && reads_ip && !writes_sp && writes_ip && reads_flags && !reads_other) {
    // conditional branch
    arch_instr.is_branch = 1;
    arch_instr.branch_taken = arch_instr.branch_taken; // don't change this
    arch_instr.branch_type = BRANCH_CONDITIONAL;
  } else if (reads_sp && reads_ip && writes_sp && writes_ip && !reads_flags && !reads_other) {
    // direct call
    arch_instr.is_branch = 1;
    arch_instr.branch_taken = 1;
    arch_instr.branch_type = BRANCH_DIRECT_CALL;
  } else if (reads_sp && reads_ip && writes_sp && writes_ip && !reads_flags && reads_other) {
    // indirect call
    arch_instr.is_branch = 1;
    arch_instr.branch_taken = 1;
    arch_instr.branch_type = BRANCH_INDIRECT_CALL;
  } else if (reads_sp && !reads_ip && writes_sp && writes_ip) {
    // return
    arch_instr.is_branch = 1;
    arch_instr.branch_taken = 1;
    arch_instr.branch_type = BRANCH_RETURN;
  } else if (writes_ip) {
    // some other branch type that doesn't fit the above categories
    arch_instr.is_branch = 1;
    arch_instr.branch_taken = arch_instr.branch_taken; // don't change this
    arch_instr.branch_type = BRANCH_OTHER;
  } else {
    assert(!arch_instr.is_branch);
    assert(arch_instr.branch_type == NOT_BRANCH);
    arch_instr.branch_taken = 0;
  }
  if (arch_instr.branch_taken != 1) {
    // clear the branch target for non-taken instructions
    arch_instr.branch_target = 0;
  }

  total_branch_types[arch_instr.branch_type]++;

  // Stack Pointer Folding
  // The exact, true value of the stack pointer for any given instruction can
  // usually be determined immediately after the instruction is decoded without
  // waiting for the stack pointer's dependency chain to be resolved.
  // We're doing it here because we already have writes_sp and reads_other
  // handy, and in ChampSim it doesn't matter where before execution you do it.
  if (writes_sp) {
    // Avoid creating register dependencies on the stack pointer for calls,
    // returns, pushes, and pops, but not for variable-sized changes in the
    // stack pointer position. reads_other indicates that the stack pointer is
    // being changed by a variable amount, which can't be determined before
    // execution.
    if ((arch_instr.is_branch != 0) || !(std::empty(arch_instr.destination_memory) && std::empty(arch_instr.source_memory)) || (!reads_other)) {
      auto nonsp_end = std::remove(std::begin(arch_instr.destination_registers), std::end(arch_instr.destination_registers), REG_STACK_POINTER);
      arch_instr.destination_registers.erase(nonsp_end, std::end(arch_instr.destination_registers));
    }
  }

  // add this instruction to the IFETCH_BUFFER

  // handle branch prediction
  if (arch_instr.is_branch) {

    DP(if (warmup_complete[cpu]) {
        std::cout << "[BRANCH] instr_id: " << instr_unique_id << " ip: " << std::hex << arch_instr.ip << std::dec << " taken: " << +arch_instr.branch_taken << std::endl;
    });

    num_branch++;

    std::pair<uint64_t, uint8_t> btb_result = impl_btb_prediction(arch_instr.ip, arch_instr.branch_type);
    uint64_t predicted_branch_target = btb_result.first;
    uint8_t always_taken = btb_result.second;
    arch_instr.branch_prediction = impl_predict_branch(arch_instr.ip, predicted_branch_target, always_taken, arch_instr.branch_type);
    if ((arch_instr.branch_prediction == 0) && (always_taken == 0)) {
      predicted_branch_target = 0;
    }

    // call code prefetcher every time the branch predictor is used
    static_cast<CACHE*>(L1I_bus.lower_level)->impl_prefetcher_branch_operate(arch_instr.ip, arch_instr.branch_type, predicted_branch_target);

    if (predicted_branch_target != arch_instr.branch_target
        || (arch_instr.branch_type == BRANCH_CONDITIONAL
            && arch_instr.branch_taken != arch_instr.branch_prediction)) { // conditional branches are re-evaluated at decode when the target is computed
      branch_mispredictions++;
      total_rob_occupancy_at_branch_mispredict += std::size(ROB);
      branch_type_misses[arch_instr.branch_type]++;
      if (warmup_complete[cpu]) {
        fetch_stall = 1;
        instrs_to_read_this_cycle = 0;
        arch_instr.branch_mispredicted = 1;
      }
    } else {
      // if correctly predicted taken, then we can't fetch anymore instructions
      // this cycle
      if (arch_instr.branch_taken == 1) {
        instrs_to_read_this_cycle = 0;
      }
    }

    impl_update_btb(arch_instr.ip, arch_instr.branch_target, arch_instr.branch_taken, arch_instr.branch_type);
    impl_last_branch_result(arch_instr.ip, arch_instr.branch_target, arch_instr.branch_taken, arch_instr.branch_type);
  }

  arch_instr.event_cycle = current_cycle;

  // fast warmup eliminates register dependencies between instructions
  // branch predictor, cache contents, and prefetchers are still warmed up
  if (!warmup_complete[cpu]) {
    arch_instr.source_registers.clear();
    arch_instr.destination_registers.clear();
  }

  // Add to IFETCH_BUFFER
  IFETCH_BUFFER.push_back(arch_instr);

  instr_unique_id++;
}

void O3_CPU::check_dib()
{
  // scan through IFETCH_BUFFER to find instructions that hit in the decoded
  // instruction buffer
  auto end = std::min(IFETCH_BUFFER.end(), std::next(IFETCH_BUFFER.begin(), FETCH_WIDTH));
  for (auto it = IFETCH_BUFFER.begin(); it != end; ++it)
    do_check_dib(*it);
}

void O3_CPU::do_check_dib(ooo_model_instr& instr)
{
  // Check DIB to see if we recently fetched this line
  auto dib_set_begin = std::next(DIB.begin(), ((instr.ip >> lg2(dib_window)) % dib_set) * dib_way);
  auto dib_set_end = std::next(dib_set_begin, dib_way);
  auto way = std::find_if(dib_set_begin, dib_set_end, eq_addr<dib_t::value_type>(instr.ip, lg2(dib_window)));

  if (way != dib_set_end) {
    // The cache line is in the L0, so we can mark this as complete
    instr.fetched = COMPLETED;

    // Also mark it as decoded
    instr.decoded = COMPLETED;

    // It can be acted on immediately
    instr.event_cycle = current_cycle;

    // Update LRU
    std::for_each(dib_set_begin, dib_set_end, lru_updater<dib_entry_t>(way));
  }
}

<<<<<<< HEAD
void O3_CPU::translate_fetch()
{
  if (IFETCH_BUFFER.empty())
    return;

  // scan through IFETCH_BUFFER to find instructions that need to be translated
  std::size_t to_read = static_cast<CACHE*>(ITLB_bus.lower_level)->MAX_READ;
  auto itlb_req_begin = std::find_if(IFETCH_BUFFER.begin(), IFETCH_BUFFER.end(), [](const ooo_model_instr& x) { return !x.translated; });
  while (to_read > 0 && itlb_req_begin != IFETCH_BUFFER.end()) {
    uint64_t find_addr = itlb_req_begin->ip;
    auto itlb_req_end = std::find_if(itlb_req_begin, IFETCH_BUFFER.end(),
                                     [find_addr](const ooo_model_instr& x) { return (find_addr >> LOG2_PAGE_SIZE) != (x.ip >> LOG2_PAGE_SIZE); });
    if (itlb_req_begin != itlb_req_end) {
      do_translate_fetch(itlb_req_begin, itlb_req_end);
    }
    --to_read;
    itlb_req_begin = std::find_if(IFETCH_BUFFER.begin(), IFETCH_BUFFER.end(), [](const ooo_model_instr& x) { return !x.translated; });
  }
}

void O3_CPU::do_translate_fetch(champsim::circular_buffer<ooo_model_instr>::iterator begin, champsim::circular_buffer<ooo_model_instr>::iterator end)
{
  // begin process of fetching this instruction by sending it to the ITLB
  // add it to the ITLB's read queue
  PACKET trace_packet;
  trace_packet.address = begin->ip;
  trace_packet.v_address = begin->ip;
  trace_packet.instr_id = begin->instr_id;
  trace_packet.ip = begin->ip;
  trace_packet.type = LOAD;
  trace_packet.instr_depend_on_me = {begin, end};

  auto success = ITLB_bus.issue_read(trace_packet);
  if (success) {
    // successfully sent to the ITLB, so mark all instructions in the IFETCH_BUFFER that match this ip as translated INFLIGHT
    for (ooo_model_instr& dep : trace_packet.instr_depend_on_me) {
      dep.translated = INFLIGHT;
    }
  }
}

=======
>>>>>>> e4b74697
void O3_CPU::fetch_instruction()
{
  // Fetch a single cache line
  std::size_t to_read = static_cast<CACHE*>(L1I_bus.lower_level)->MAX_READ;
  auto l1i_req_begin = std::find_if(std::begin(IFETCH_BUFFER), std::end(IFETCH_BUFFER), [](const ooo_model_instr& x){ return !x.fetched; });
  while (to_read > 0 && l1i_req_begin != std::end(IFETCH_BUFFER)) {
    // Find the chunk of instructions in the block
    auto no_match_ip = [find_ip=l1i_req_begin->ip](const ooo_model_instr& x) { return (find_ip >> LOG2_BLOCK_SIZE) != (x.ip >> LOG2_BLOCK_SIZE); };
    auto l1i_req_end = std::find_if(l1i_req_begin, std::end(IFETCH_BUFFER), no_match_ip);

    // Issue to L1I
    auto success = do_fetch_instruction(l1i_req_begin, l1i_req_end);
    if (success) {
      for (auto it = l1i_req_begin; it != l1i_req_end; ++it)
        it->fetched = INFLIGHT;
      break;
    }

    --to_read;
    l1i_req_begin = std::find_if(l1i_req_end, std::end(IFETCH_BUFFER), [](const ooo_model_instr& x){ return !x.fetched; });
  }
}

bool O3_CPU::do_fetch_instruction(champsim::circular_buffer<ooo_model_instr>::iterator begin, champsim::circular_buffer<ooo_model_instr>::iterator end)
{
  PACKET fetch_packet;
  fetch_packet.v_address = begin->ip;
  fetch_packet.instr_id = begin->instr_id;
  fetch_packet.ip = begin->ip;
<<<<<<< HEAD
  fetch_packet.type = LOAD;
  fetch_packet.instr_depend_on_me = {begin, end};

  auto success = L1I_bus.issue_read(fetch_packet);
  if (success) {
    // mark all instructions from this cache line as having been fetched
    for (ooo_model_instr& dep : fetch_packet.instr_depend_on_me) {
      dep.fetched = INFLIGHT;
    }
  }
=======
  for (auto it = begin; it != end; ++it)
    fetch_packet.instr_depend_on_me.push_back(it);

  DP(if (warmup_complete[cpu]) {
    std::cout << "[IFETCH] " << __func__ << " instr_id: " << begin->instr_id << std::hex;
    std::cout << " ip: " << begin->ip << std::dec << " dependents: " << std::size(fetch_packet.instr_depend_on_me);
    std::cout << " event_cycle: " << begin->event_cycle << std::endl;
  });

  return L1I_bus.issue_read(fetch_packet);
>>>>>>> e4b74697
}

void O3_CPU::promote_to_decode()
{
  unsigned available_fetch_bandwidth = FETCH_WIDTH;
  while (available_fetch_bandwidth > 0 && !IFETCH_BUFFER.empty() && !DECODE_BUFFER.full() && IFETCH_BUFFER.front().fetched == COMPLETED) {
    if (!warmup_complete[cpu] || IFETCH_BUFFER.front().decoded)
      DECODE_BUFFER.push_back_ready(IFETCH_BUFFER.front());
    else
      DECODE_BUFFER.push_back(IFETCH_BUFFER.front());

    IFETCH_BUFFER.pop_front();

    available_fetch_bandwidth--;
  }

  // check for deadlock
  if (!std::empty(IFETCH_BUFFER) && (IFETCH_BUFFER.front().event_cycle + DEADLOCK_CYCLE) <= current_cycle)
    throw champsim::deadlock{cpu};
}

void O3_CPU::decode_instruction()
{
  std::size_t available_decode_bandwidth = DECODE_WIDTH;

  // Send decoded instructions to dispatch
  while (available_decode_bandwidth > 0 && DECODE_BUFFER.has_ready() && std::size(DISPATCH_BUFFER) < DISPATCH_BUFFER_SIZE) {
    ooo_model_instr& db_entry = DECODE_BUFFER.front();
    do_dib_update(db_entry);

    // Resume fetch
    if (db_entry.branch_mispredicted) {
      // These branches detect the misprediction at decode
      if ((db_entry.branch_type == BRANCH_DIRECT_JUMP) || (db_entry.branch_type == BRANCH_DIRECT_CALL)
          || (db_entry.branch_type == BRANCH_CONDITIONAL && db_entry.branch_taken == db_entry.branch_prediction)) {
        // clear the branch_mispredicted bit so we don't attempt to resume fetch again at execute
        db_entry.branch_mispredicted = 0;
        // pay misprediction penalty
        fetch_resume_cycle = current_cycle + BRANCH_MISPREDICT_PENALTY;
      }
    }

    // Add to dispatch
    db_entry.event_cycle = current_cycle + (warmup_complete[cpu] ? DISPATCH_LATENCY : 0);
    DISPATCH_BUFFER.push_back(std::move(db_entry));
    DECODE_BUFFER.pop_front();

    available_decode_bandwidth--;
  }

  // check for deadlock
  if (!std::empty(DECODE_BUFFER) && (DECODE_BUFFER.front().event_cycle + DEADLOCK_CYCLE) <= current_cycle)
    throw champsim::deadlock{cpu};
}

void O3_CPU::do_dib_update(const ooo_model_instr& instr)
{
  // Search DIB to see if we need to add this instruction
  auto dib_set_begin = std::next(DIB.begin(), ((instr.ip >> lg2(dib_window)) % dib_set) * dib_way);
  auto dib_set_end = std::next(dib_set_begin, dib_way);
  auto way = std::find_if(dib_set_begin, dib_set_end, eq_addr<dib_t::value_type>(instr.ip, lg2(dib_window)));

  // If we did not find the entry in the DIB, find a victim
  if (way == dib_set_end) {
    way = std::max_element(dib_set_begin, dib_set_end, lru_comparator<dib_entry_t>());
    assert(way != dib_set_end);

    // update way
    way->valid = true;
    way->address = instr.ip;
  }

  std::for_each(dib_set_begin, dib_set_end, lru_updater<dib_entry_t>(way));
}

void O3_CPU::dispatch_instruction()
{
  std::size_t available_dispatch_bandwidth = DISPATCH_WIDTH;

  // dispatch DISPATCH_WIDTH instructions into the ROB
  while (available_dispatch_bandwidth > 0 && !std::empty(DISPATCH_BUFFER) && DISPATCH_BUFFER.front().event_cycle < current_cycle && std::size(ROB) != ROB_SIZE
         && ((std::size_t)std::count_if(std::begin(LQ), std::end(LQ), std::not_fn(is_valid<decltype(LQ)::value_type>{}))
             >= std::size(DISPATCH_BUFFER.front().source_memory))
         && ((std::size(DISPATCH_BUFFER.front().destination_memory) + std::size(SQ)) <= SQ_SIZE)) {
    ROB.push_back(std::move(DISPATCH_BUFFER.front()));
    DISPATCH_BUFFER.pop_front();
    do_memory_scheduling(ROB.back());

    available_dispatch_bandwidth--;
  }

  // check for deadlock
  if (!std::empty(DISPATCH_BUFFER) && (DISPATCH_BUFFER.front().event_cycle + DEADLOCK_CYCLE) <= current_cycle)
    throw champsim::deadlock{cpu};
}

void O3_CPU::schedule_instruction()
{
  std::size_t search_bw = SCHEDULER_SIZE;
  for (auto rob_it = std::begin(ROB); rob_it != std::end(ROB) && search_bw > 0; ++rob_it) {
    if (rob_it->scheduled == 0)
      do_scheduling(*rob_it);

    if (rob_it->executed == 0)
      --search_bw;
  }
}

void O3_CPU::do_scheduling(ooo_model_instr& instr)
{
  // Mark register dependencies
  for (auto src_reg : instr.source_registers) {
    if (!std::empty(reg_producers[src_reg])) {
      ooo_model_instr& prior = reg_producers[src_reg].back();
      if (prior.registers_instrs_depend_on_me.empty() || prior.registers_instrs_depend_on_me.back().get().instr_id != instr.instr_id) {
        prior.registers_instrs_depend_on_me.push_back(instr);
        instr.num_reg_dependent++;
      }
    }
  }

  for (auto dreg : instr.destination_registers) {
    auto begin = std::begin(reg_producers[dreg]);
    auto end = std::end(reg_producers[dreg]);
    auto ins = std::lower_bound(begin, end, instr, [](const ooo_model_instr& lhs, const ooo_model_instr& rhs) { return lhs.instr_id < rhs.instr_id; });
    reg_producers[dreg].insert(ins, std::ref(instr));
  }

  instr.scheduled = COMPLETED;
  instr.event_cycle = current_cycle + (warmup_complete[cpu] ? SCHEDULING_LATENCY : 0);
}

void O3_CPU::execute_instruction()
{
  auto exec_bw = EXEC_WIDTH;
  for (auto rob_it = std::begin(ROB); rob_it != std::end(ROB) && exec_bw > 0; ++rob_it) {
    if (rob_it->scheduled == COMPLETED && rob_it->executed == 0 && rob_it->num_reg_dependent == 0 && rob_it->event_cycle <= current_cycle) {
      do_execution(*rob_it);
      --exec_bw;
    }
  }
}

void O3_CPU::do_execution(ooo_model_instr& rob_entry)
{
  rob_entry.executed = INFLIGHT;
  rob_entry.event_cycle = current_cycle + (warmup_complete[cpu] ? EXEC_LATENCY : 0);

  // Mark LQ entries as ready to translate
  for (auto& lq_entry : LQ)
    if (lq_entry.has_value() && lq_entry->instr_id == rob_entry.instr_id)
      lq_entry->event_cycle = current_cycle + (warmup_complete[cpu] ? EXEC_LATENCY : 0);

  // Mark SQ entries as ready to translate
  for (auto& sq_entry : SQ)
    if (sq_entry.instr_id == rob_entry.instr_id)
      sq_entry.event_cycle = current_cycle + (warmup_complete[cpu] ? EXEC_LATENCY : 0);

  DP(if (warmup_complete[cpu]) {
    std::cout << "[ROB] " << __func__ << " instr_id: " << rob_entry.instr_id << " event_cycle: " << rob_entry.event_cycle << std::endl;
  });
}

void O3_CPU::do_memory_scheduling(ooo_model_instr& instr)
{
  // load
  for (auto& smem : instr.source_memory) {
    auto q_entry = std::find_if_not(std::begin(LQ), std::end(LQ), is_valid<decltype(LQ)::value_type>{});
    assert(q_entry != std::end(LQ));
    q_entry->emplace(LSQ_ENTRY{
        instr.instr_id, smem, instr.ip, current_cycle + SCHEDULING_LATENCY, std::ref(instr), {instr.asid[0], instr.asid[1]}}); // add it to the load queue

    // Check for forwarding
    auto sq_it = std::max_element(std::begin(SQ), std::end(SQ), [smem](const auto& lhs, const auto& rhs) {
      return lhs.virtual_address != smem || (rhs.virtual_address == smem && lhs.instr_id < rhs.instr_id);
    });
    if (sq_it != std::end(SQ) && sq_it->virtual_address == smem) {
      if (sq_it->fetch_issued) { // Store already executed
        q_entry->reset();
        instr.num_mem_ops--;

        DP(if (warmup_complete[cpu]) {
          std::cout << "[DISPATCH] " << __func__ << " instr_id: " << instr.instr_id << " forwards from " << sq_it->instr_id << std::endl;
        })
      } else {
        assert(sq_it->instr_id < instr.instr_id); // The found SQ entry is a prior store
        sq_it->lq_depend_on_me.push_back(*q_entry); // Forward the load when the store finishes
        (*q_entry)->producer_id = sq_it->instr_id; // The load waits on the store to finish

<<<<<<< HEAD
        DP(if (warmup_complete[cpu]) {
          std::cout << "[DISPATCH] " << __func__ << " instr_id: " << instr.instr_id << " waits on " << sq_it->instr_id << std::endl;
        })
=======
void O3_CPU::do_memory_scheduling(champsim::circular_buffer<ooo_model_instr>::iterator rob_it)
{
  // load
  for (auto& smem : rob_it->source_memory) {
    if (!smem.added) {
      if (smem.q_entry = std::find_if_not(std::begin(LQ), std::end(LQ), is_valid<LSQ_ENTRY>{}); smem.q_entry != std::end(LQ)) {
        // add it to the load queue
        *smem.q_entry = {
            true, rob_it->instr_id, smem.address, rob_it->ip, current_cycle + SCHEDULING_LATENCY, rob_it, 0, 0, {rob_it->asid[0], rob_it->asid[1]}};
        smem.added = true;

        // Mark RAW in the ROB since the producer might not be added in the store queue yet
        champsim::circular_buffer<ooo_model_instr>::reverse_iterator prior_it{rob_it};
        prior_it = std::find_if(prior_it, ROB.rend(), instr_mem_will_produce(smem.address));
        if (prior_it != ROB.rend()) {
          // this load cannot be executed until the prior store gets executed
          prior_it->memory_instrs_depend_on_me.push_back(rob_it);
          smem.q_entry->producer_id = prior_it->instr_id;
          smem.q_entry->fetched = INFLIGHT;

          // Is this already in the SQ?
          auto sq_it = std::find_if(std::begin(SQ), std::end(SQ), sq_will_forward(prior_it->instr_id, smem.address));
          if (sq_it != std::end(SQ)) {
            rob_it->num_mem_ops--;
            rob_it->event_cycle = current_cycle;

            assert(rob_it->num_mem_ops >= 0);

            smem.q_entry->valid = false;
          }
        }
>>>>>>> e4b74697
      }
    }
  }

  // store
  for (auto& dmem : instr.destination_memory)
    SQ.push_back(
        {instr.instr_id, dmem, instr.ip, current_cycle + SCHEDULING_LATENCY, std::ref(instr), {instr.asid[0], instr.asid[1]}}); // add it to the store queue

<<<<<<< HEAD
  DP(if (warmup_complete[cpu]) {
    std::cout << "[DISPATCH] " << __func__ << " instr_id: " << instr.instr_id << " loads: " << std::size(instr.source_memory)
              << " stores: " << std::size(instr.destination_memory) << std::endl;
  });
=======
    DP(if (warmup_complete[cpu]) {
        std::cout << "[ROB] " << __func__ << " instr_id: " << rob_it->instr_id;
        std::cout << " scheduled all num_mem_ops: " << rob_it->num_mem_ops << std::endl;
    });
  }
>>>>>>> e4b74697
}

void O3_CPU::operate_lsq()
{
  auto store_bw = SQ_WIDTH;

<<<<<<< HEAD
  for (auto& sq_entry : SQ) {
    if (store_bw > 0 && sq_entry.physical_address == 0 && !sq_entry.translate_issued && sq_entry.event_cycle < current_cycle) {
      auto success = do_translate_store(sq_entry);
      if (success) {
        --store_bw;
        sq_entry.translate_issued = true;
      }
    }
  }

  for (auto& sq_entry : SQ) {
    if (store_bw > 0 && sq_entry.physical_address != 0 && !sq_entry.fetch_issued && sq_entry.event_cycle < current_cycle) {
      do_finish_store(sq_entry);
=======
  for (auto sq_it = std::begin(SQ); sq_it != std::end(SQ) && store_bw > 0; ++sq_it) {
    if (sq_it->valid && !sq_it->fetched && sq_it->event_cycle < current_cycle) {
      execute_store(sq_it);
>>>>>>> e4b74697
      --store_bw;
      sq_entry.fetch_issued = true;
      sq_entry.event_cycle = current_cycle;
    }
  }

  for (; store_bw > 0 && !std::empty(SQ) && (std::empty(ROB) || SQ.front().instr_id < ROB.front().instr_id) && SQ.front().event_cycle < current_cycle; --store_bw) {
    auto success = do_complete_store(SQ.front());
    if (success)
      SQ.pop_front(); // std::deque::erase() requires MoveAssignable :(
    else
      break;
  }

  auto load_bw = LQ_WIDTH;

<<<<<<< HEAD
  for (auto& lq_entry : LQ) {
    if (load_bw > 0 && lq_entry.has_value() && lq_entry->producer_id == std::numeric_limits<uint64_t>::max() && lq_entry->physical_address == 0
        && !lq_entry->translate_issued && lq_entry->event_cycle < current_cycle) {
      auto success = do_translate_load(*lq_entry);
      if (success) {
        --load_bw;
        lq_entry->translate_issued = true;
      }
    }
  }

  for (auto& lq_entry : LQ) {
    if (load_bw > 0 && lq_entry.has_value() && lq_entry->physical_address != 0 && !lq_entry->fetch_issued && lq_entry->event_cycle < current_cycle) {
      auto success = execute_load(*lq_entry);
=======
  for (auto lq_it = std::begin(LQ); lq_it != std::end(LQ) && load_bw > 0; ++lq_it) {
    if (lq_it->valid && !lq_it->fetched && lq_it->event_cycle < current_cycle) {
      auto success = execute_load(lq_it);
>>>>>>> e4b74697
      if (success) {
        --load_bw;
        lq_entry->fetch_issued = true;
      }
    }
  }
}

<<<<<<< HEAD
bool O3_CPU::do_translate_store(const LSQ_ENTRY& sq_entry)
{
  PACKET data_packet;
  data_packet.address = sq_entry.virtual_address;
  data_packet.v_address = sq_entry.virtual_address;
  data_packet.instr_id = sq_entry.instr_id;
  data_packet.ip = sq_entry.ip;
  data_packet.type = RFO;

  DP(if (warmup_complete[cpu]) { std::cout << "[SQ] " << __func__ << " instr_id: " << sq_entry.instr_id << std::endl; })

  return DTLB_bus.issue_read(data_packet);
}

void O3_CPU::do_finish_store(LSQ_ENTRY& sq_entry)
=======
void O3_CPU::execute_store(std::vector<LSQ_ENTRY>::iterator sq_it)
>>>>>>> e4b74697
{
  sq_entry.rob_entry.num_mem_ops--;
  sq_entry.rob_entry.event_cycle = current_cycle;
  assert(sq_entry.rob_entry.num_mem_ops >= 0);

  DP(if (warmup_complete[cpu]) {
    std::cout << "[SQ] " << __func__ << " instr_id: " << sq_entry.instr_id << std::hex;
    std::cout << " full_address: " << sq_entry.physical_address << std::dec << " remain_mem_ops: " << sq_entry.rob_entry.num_mem_ops;
    std::cout << " event_cycle: " << sq_entry.event_cycle << std::endl;
  });

  // Release dependent loads
  for (std::optional<LSQ_ENTRY>& dependent : sq_entry.lq_depend_on_me) {
    assert(dependent.has_value()); // LQ entry is still allocated

    dependent->rob_entry.num_mem_ops--;
    dependent->rob_entry.event_cycle = current_cycle;

    assert(dependent->producer_id == sq_entry.instr_id);
    assert(dependent->rob_entry.num_mem_ops >= 0);

    dependent.reset();
  }
}

<<<<<<< HEAD
bool O3_CPU::do_complete_store(const LSQ_ENTRY& sq_entry)
{
  PACKET data_packet;
  data_packet.address = sq_entry.physical_address;
  data_packet.v_address = sq_entry.virtual_address;
  data_packet.instr_id = sq_entry.instr_id;
  data_packet.ip = sq_entry.ip;
  data_packet.type = RFO;

  DP(if (warmup_complete[cpu]) { std::cout << "[SQ] " << __func__ << " instr_id: " << sq_entry.instr_id << std::endl; })

  return L1D_bus.issue_write(data_packet);
}

bool O3_CPU::do_translate_load(const LSQ_ENTRY& lq_entry)
{
  PACKET data_packet;
  data_packet.address = lq_entry.virtual_address;
  data_packet.v_address = lq_entry.virtual_address;
  data_packet.instr_id = lq_entry.instr_id;
  data_packet.ip = lq_entry.ip;
  data_packet.type = LOAD;

  DP(if (warmup_complete[cpu]) { std::cout << "[LQ] " << __func__ << " instr_id: " << lq_entry.instr_id << std::endl; })

  return DTLB_bus.issue_read(data_packet);
}

bool O3_CPU::execute_load(const LSQ_ENTRY& lq_entry)
{
  PACKET data_packet;
  data_packet.address = lq_entry.physical_address;
  data_packet.v_address = lq_entry.virtual_address;
  data_packet.instr_id = lq_entry.instr_id;
  data_packet.ip = lq_entry.ip;
  data_packet.type = LOAD;

  DP(if (warmup_complete[cpu]) { std::cout << "[LQ] " << __func__ << " instr_id: " << lq_entry.instr_id << std::endl; })
=======
bool O3_CPU::execute_load(std::vector<LSQ_ENTRY>::iterator lq_it)
{
  PACKET data_packet;
  data_packet.v_address = lq_it->virtual_address;
  data_packet.instr_id = lq_it->instr_id;
  data_packet.ip = lq_it->ip;
  data_packet.lq_index_depend_on_me = {lq_it};
>>>>>>> e4b74697

  return L1D_bus.issue_read(data_packet);
}

void O3_CPU::do_complete_execution(ooo_model_instr& instr)
{
  for (auto dreg : instr.destination_registers) {
    auto begin = std::begin(reg_producers[dreg]);
    auto end = std::end(reg_producers[dreg]);
    auto elem = std::find_if(begin, end, [id = instr.instr_id](ooo_model_instr& x) { return x.instr_id == id; });
    assert(elem != end);
    reg_producers[dreg].erase(elem);
  }

  instr.executed = COMPLETED;

  for (ooo_model_instr& dependent : instr.registers_instrs_depend_on_me) {
    dependent.num_reg_dependent--;
    assert(dependent.num_reg_dependent >= 0);

    if (dependent.num_reg_dependent == 0)
      dependent.scheduled = COMPLETED;
  }

  if (instr.branch_mispredicted)
    fetch_resume_cycle = current_cycle + BRANCH_MISPREDICT_PENALTY;
}

void O3_CPU::complete_inflight_instruction()
{
  // update ROB entries with completed executions
  std::size_t complete_bw = EXEC_WIDTH;
  for (auto rob_it = std::begin(ROB); rob_it != std::end(ROB) && complete_bw > 0; ++rob_it) {
    if ((rob_it->executed == INFLIGHT) && (rob_it->event_cycle <= current_cycle) && rob_it->num_mem_ops == 0) {
      do_complete_execution(*rob_it);
      --complete_bw;
    }
  }
}

void O3_CPU::handle_memory_return()
{
<<<<<<< HEAD
  for (int itlb_bw = FETCH_WIDTH, to_read = static_cast<CACHE*>(ITLB_bus.lower_level)->MAX_READ; itlb_bw > 0 && to_read > 0 && !ITLB_bus.PROCESSED.empty();
       --to_read) {
    PACKET& itlb_entry = ITLB_bus.PROCESSED.front();

    // mark instructions in the IFETCH_BUFFER as translated
    while (itlb_bw > 0 && !itlb_entry.instr_depend_on_me.empty()) {
      ooo_model_instr& fetched = itlb_entry.instr_depend_on_me.front();
      if ((fetched.ip >> LOG2_PAGE_SIZE) == (itlb_entry.address >> LOG2_PAGE_SIZE) && fetched.translated != 0) {
        fetched.translated = COMPLETED;
        fetched.instruction_pa = splice_bits(itlb_entry.data, fetched.ip, LOG2_PAGE_SIZE);

        --itlb_bw;
      }

      itlb_entry.instr_depend_on_me.erase(std::begin(itlb_entry.instr_depend_on_me));
    }

    // remove this entry if we have serviced all of its instructions
    if (itlb_entry.instr_depend_on_me.empty())
      ITLB_bus.PROCESSED.pop_front();
  }

  for (int l1i_bw = FETCH_WIDTH, to_read = static_cast<CACHE*>(ITLB_bus.lower_level)->MAX_READ; l1i_bw > 0 && to_read > 0 && !L1I_bus.PROCESSED.empty();
       --to_read) {
    PACKET& l1i_entry = L1I_bus.PROCESSED.front();

    // instructions are now fully fetched, so mark them as such
    while (l1i_bw > 0 && !l1i_entry.instr_depend_on_me.empty()) {
      ooo_model_instr& fetched = l1i_entry.instr_depend_on_me.front();
      if ((fetched.instruction_pa >> LOG2_BLOCK_SIZE) == (l1i_entry.address >> LOG2_BLOCK_SIZE) && fetched.fetched != 0 && fetched.translated == COMPLETED) {
        fetched.fetched = COMPLETED;
        --l1i_bw;
=======
  // Instruction Memory
  std::size_t available_fetch_bandwidth = FETCH_WIDTH;
  std::size_t to_read = static_cast<CACHE*>(L1I_bus.lower_level)->MAX_READ;
  while (available_fetch_bandwidth > 0 && to_read > 0 && !L1I_bus.PROCESSED.empty()) {
    PACKET& l1i_entry = L1I_bus.PROCESSED.front();

    while (available_fetch_bandwidth > 0 && !l1i_entry.instr_depend_on_me.empty()) {
      auto it = l1i_entry.instr_depend_on_me.front();
      if ((it->ip >> LOG2_BLOCK_SIZE) == (l1i_entry.ip >> LOG2_BLOCK_SIZE) && it->fetched != 0) {
        it->fetched = COMPLETED;
        available_fetch_bandwidth--;

        DP(if (warmup_complete[cpu]) {
          std::cout << "[IFETCH] " << __func__ << " instr_id: " << it->instr_id << " fetch completed" << std::endl;
        })
>>>>>>> e4b74697
      }

      l1i_entry.instr_depend_on_me.erase(std::begin(l1i_entry.instr_depend_on_me));
    }

    // remove this entry if we have serviced all of its instructions
    if (l1i_entry.instr_depend_on_me.empty())
      L1I_bus.PROCESSED.pop_front();
  }

<<<<<<< HEAD
  auto dtlb_it = std::begin(DTLB_bus.PROCESSED);
  for (auto dtlb_bw = static_cast<CACHE*>(DTLB_bus.lower_level)->MAX_READ; dtlb_bw > 0 && dtlb_it != std::end(DTLB_bus.PROCESSED); --dtlb_bw, ++dtlb_it) {
    for (auto& sq_entry : SQ) {
      if (sq_entry.translate_issued && sq_entry.physical_address == 0 && sq_entry.virtual_address >> LOG2_PAGE_SIZE == dtlb_it->address >> LOG2_PAGE_SIZE) {
        sq_entry.physical_address = splice_bits(dtlb_it->data, sq_entry.virtual_address, LOG2_PAGE_SIZE); // translated address
        sq_entry.event_cycle = current_cycle;

        DP(if (warmup_complete[cpu]) {
          std::cout << "[DTLB_SQ] " << __func__ << " instr_id: " << sq_entry.instr_id << std::hex;
          std::cout << " full_address: " << sq_entry.physical_address << std::dec << " remain_mem_ops: " << sq_entry.rob_entry.num_mem_ops;
          std::cout << " event_cycle: " << sq_entry.event_cycle << std::endl;
        });
      }
    }

    for (auto& lq_entry : LQ) {
      if (lq_entry.has_value() && lq_entry->translate_issued && lq_entry->physical_address == 0
          && lq_entry->virtual_address >> LOG2_PAGE_SIZE == dtlb_it->address >> LOG2_PAGE_SIZE) {
        lq_entry->physical_address = splice_bits(dtlb_it->data, lq_entry->virtual_address, LOG2_PAGE_SIZE); // translated address
        lq_entry->event_cycle = current_cycle;

        DP(if (warmup_complete[cpu]) {
          std::cout << "[DTLB_LQ] " << __func__ << " instr_id: " << lq_entry->instr_id << std::hex;
          std::cout << " full_address: " << lq_entry->physical_address << std::dec << " remain_mem_ops: " << lq_entry->rob_entry.num_mem_ops;
          std::cout << " event_cycle: " << lq_entry->event_cycle << std::endl;
        });
      }
    }
  }
  DTLB_bus.PROCESSED.erase(std::begin(DTLB_bus.PROCESSED), dtlb_it);

  auto l1d_it = std::begin(L1D_bus.PROCESSED);
  for (auto l1d_bw = static_cast<CACHE*>(L1D_bus.lower_level)->MAX_READ; l1d_bw > 0 && l1d_it != std::end(L1D_bus.PROCESSED); --l1d_bw, ++l1d_it) {
    for (auto& lq_entry : LQ) {
      if (lq_entry.has_value() && lq_entry->fetch_issued && lq_entry->physical_address >> LOG2_BLOCK_SIZE == l1d_it->address >> LOG2_BLOCK_SIZE) {
        lq_entry->rob_entry.num_mem_ops--;
        lq_entry->rob_entry.event_cycle = current_cycle;
        lq_entry.reset();
=======
  // Data Memory
  to_read = static_cast<CACHE*>(L1D_bus.lower_level)->MAX_READ;
  while (to_read > 0 && !L1D_bus.PROCESSED.empty()) { // L1D
    PACKET& l1d_entry = L1D_bus.PROCESSED.front();
>>>>>>> e4b74697

        DP(if (warmup_complete[cpu]) {
          std::cout << "[L1D_LQ] " << __func__ << " instr_id: " << lq_entry->instr_id << std::hex;
          std::cout << " full_address: " << lq_entry->physical_address << std::dec << " remain_mem_ops: " << lq_entry->rob_entry.num_mem_ops;
          std::cout << " event_cycle: " << lq_entry->event_cycle << std::endl;
        });
      }
    }
  }
  L1D_bus.PROCESSED.erase(std::begin(L1D_bus.PROCESSED), l1d_it);
}

void O3_CPU::retire_rob()
{
  unsigned retire_bandwidth = RETIRE_WIDTH;

  while (retire_bandwidth > 0 && !ROB.empty() && (ROB.front().executed == COMPLETED)) {
<<<<<<< HEAD
=======
    for (auto dmem_it = std::begin(ROB.front().destination_memory); dmem_it != std::end(ROB.front().destination_memory);
         dmem_it = ROB.front().destination_memory.erase(dmem_it)) {
      PACKET data_packet;
      auto sq_it = dmem_it->q_entry;

      data_packet.v_address = sq_it->virtual_address;
      data_packet.instr_id = sq_it->instr_id;
      data_packet.ip = sq_it->ip;

      auto success = L1D_bus.issue_write(data_packet);
      if (!success)
        return;

      sq_it->valid = false;
    }

    // release ROB entry
>>>>>>> e4b74697
    DP(if (warmup_complete[cpu]) { std::cout << "[ROB] " << __func__ << " instr_id: " << ROB.front().instr_id << " is retired" << std::endl; });

    ROB.pop_front();
    num_retired++;
    retire_bandwidth--;
  }

  // Check for deadlock
  if (!std::empty(ROB) && (ROB.front().event_cycle + DEADLOCK_CYCLE) <= current_cycle)
    throw champsim::deadlock{cpu};
}

void CacheBus::return_data(const PACKET& packet)
{
  PROCESSED.push_back(packet);
}

void O3_CPU::print_deadlock()
{
  std::cout << "DEADLOCK! CPU " << cpu << " cycle " << current_cycle << std::endl;

  if (!std::empty(IFETCH_BUFFER)) {
    std::cout << "IFETCH_BUFFER head";
    std::cout << " instr_id: " << IFETCH_BUFFER.front().instr_id;
    std::cout << " fetched: " << +IFETCH_BUFFER.front().fetched;
    std::cout << " scheduled: " << +IFETCH_BUFFER.front().scheduled;
    std::cout << " executed: " << +IFETCH_BUFFER.front().executed;
    std::cout << " num_reg_dependent: " << +IFETCH_BUFFER.front().num_reg_dependent;
    std::cout << " num_mem_ops: " << +IFETCH_BUFFER.front().num_mem_ops;
    std::cout << " event: " << IFETCH_BUFFER.front().event_cycle;
    std::cout << std::endl;
  } else {
    std::cout << "IFETCH_BUFFER empty" << std::endl;
  }

  if (!std::empty(ROB)) {
    std::cout << "ROB head";
    std::cout << " instr_id: " << ROB.front().instr_id;
    std::cout << " fetched: " << +ROB.front().fetched;
    std::cout << " scheduled: " << +ROB.front().scheduled;
    std::cout << " executed: " << +ROB.front().executed;
    std::cout << " num_reg_dependent: " << +ROB.front().num_reg_dependent;
    std::cout << " num_mem_ops: " << +ROB.front().num_mem_ops;
    std::cout << " event: " << ROB.front().event_cycle;
    std::cout << std::endl;
  } else {
    std::cout << "ROB empty" << std::endl;
  }

  // print LQ entry
  std::cout << "Load Queue Entry" << std::endl;
  for (auto lq_it = std::begin(LQ); lq_it != std::end(LQ); ++lq_it) {
<<<<<<< HEAD
    if (lq_it->has_value())
    {
      std::cout << "[LQ] entry: " << std::distance(std::begin(LQ), lq_it) << " instr_id: " << (*lq_it)->instr_id << " address: " << std::hex
                << (*lq_it)->physical_address << std::dec << " translate_issued: " << std::boolalpha << (*lq_it)->translate_issued
                << " translated: " << ((*lq_it)->physical_address != 0) << " fetched: " << (*lq_it)->fetch_issued << std::noboolalpha
                << " event_cycle: " << (*lq_it)->event_cycle;
      if ((*lq_it)->producer_id != std::numeric_limits<uint64_t>::max())
        std::cout << " waits on " << (*lq_it)->producer_id;
      std::cout << std::endl;
    }
=======
    if (is_valid<LSQ_ENTRY>{}(*lq_it))
      std::cout << "[LQ] entry: " << std::distance(std::begin(LQ), lq_it) << " instr_id: " << lq_it->instr_id << " address: " << std::hex
                << lq_it->virtual_address << std::dec << " fetched: " << +lq_it->fetched << std::endl;
>>>>>>> e4b74697
  }

  // print SQ entry
  std::cout << std::endl << "Store Queue Entry" << std::endl;
  for (auto sq_it = std::begin(SQ); sq_it != std::end(SQ); ++sq_it) {
<<<<<<< HEAD
    std::cout << "[SQ] entry: " << std::distance(std::begin(SQ), sq_it) << " instr_id: " << sq_it->instr_id << " address: " << std::hex
              << sq_it->physical_address << std::dec << " translate_issued: " << std::boolalpha << sq_it->translate_issued << " translated: " << std::boolalpha
              << (sq_it->physical_address != 0) << " fetched: " << sq_it->fetch_issued << std::noboolalpha << " event_cycle: " << sq_it->event_cycle
              << " LQ waiting: ";
    for (std::optional<LSQ_ENTRY>& lq_entry : sq_it->lq_depend_on_me)
      std::cout << lq_entry->instr_id << " ";
    std::cout << std::endl;
=======
    if (is_valid<LSQ_ENTRY>{}(*sq_it))
      std::cout << "[SQ] entry: " << std::distance(std::begin(SQ), sq_it) << " instr_id: " << sq_it->instr_id << " address: " << std::hex
                << sq_it->virtual_address << std::dec << " fetched: " << +sq_it->fetched << std::endl;
>>>>>>> e4b74697
  }
}

bool CacheBus::issue_read(PACKET data_packet)
{
  data_packet.address = data_packet.v_address;
  data_packet.cpu = cpu;
  data_packet.type = LOAD;
  data_packet.to_return = {this};

  return lower_level->add_rq(data_packet);
}

bool CacheBus::issue_write(PACKET data_packet)
{
  data_packet.address = data_packet.v_address;
  data_packet.cpu = cpu;
  data_packet.type = RFO;

  return lower_level->add_wq(data_packet);
}<|MERGE_RESOLUTION|>--- conflicted
+++ resolved
@@ -219,50 +219,6 @@
   }
 }
 
-<<<<<<< HEAD
-void O3_CPU::translate_fetch()
-{
-  if (IFETCH_BUFFER.empty())
-    return;
-
-  // scan through IFETCH_BUFFER to find instructions that need to be translated
-  std::size_t to_read = static_cast<CACHE*>(ITLB_bus.lower_level)->MAX_READ;
-  auto itlb_req_begin = std::find_if(IFETCH_BUFFER.begin(), IFETCH_BUFFER.end(), [](const ooo_model_instr& x) { return !x.translated; });
-  while (to_read > 0 && itlb_req_begin != IFETCH_BUFFER.end()) {
-    uint64_t find_addr = itlb_req_begin->ip;
-    auto itlb_req_end = std::find_if(itlb_req_begin, IFETCH_BUFFER.end(),
-                                     [find_addr](const ooo_model_instr& x) { return (find_addr >> LOG2_PAGE_SIZE) != (x.ip >> LOG2_PAGE_SIZE); });
-    if (itlb_req_begin != itlb_req_end) {
-      do_translate_fetch(itlb_req_begin, itlb_req_end);
-    }
-    --to_read;
-    itlb_req_begin = std::find_if(IFETCH_BUFFER.begin(), IFETCH_BUFFER.end(), [](const ooo_model_instr& x) { return !x.translated; });
-  }
-}
-
-void O3_CPU::do_translate_fetch(champsim::circular_buffer<ooo_model_instr>::iterator begin, champsim::circular_buffer<ooo_model_instr>::iterator end)
-{
-  // begin process of fetching this instruction by sending it to the ITLB
-  // add it to the ITLB's read queue
-  PACKET trace_packet;
-  trace_packet.address = begin->ip;
-  trace_packet.v_address = begin->ip;
-  trace_packet.instr_id = begin->instr_id;
-  trace_packet.ip = begin->ip;
-  trace_packet.type = LOAD;
-  trace_packet.instr_depend_on_me = {begin, end};
-
-  auto success = ITLB_bus.issue_read(trace_packet);
-  if (success) {
-    // successfully sent to the ITLB, so mark all instructions in the IFETCH_BUFFER that match this ip as translated INFLIGHT
-    for (ooo_model_instr& dep : trace_packet.instr_depend_on_me) {
-      dep.translated = INFLIGHT;
-    }
-  }
-}
-
-=======
->>>>>>> e4b74697
 void O3_CPU::fetch_instruction()
 {
   // Fetch a single cache line
@@ -292,20 +248,7 @@
   fetch_packet.v_address = begin->ip;
   fetch_packet.instr_id = begin->instr_id;
   fetch_packet.ip = begin->ip;
-<<<<<<< HEAD
-  fetch_packet.type = LOAD;
   fetch_packet.instr_depend_on_me = {begin, end};
-
-  auto success = L1I_bus.issue_read(fetch_packet);
-  if (success) {
-    // mark all instructions from this cache line as having been fetched
-    for (ooo_model_instr& dep : fetch_packet.instr_depend_on_me) {
-      dep.fetched = INFLIGHT;
-    }
-  }
-=======
-  for (auto it = begin; it != end; ++it)
-    fetch_packet.instr_depend_on_me.push_back(it);
 
   DP(if (warmup_complete[cpu]) {
     std::cout << "[IFETCH] " << __func__ << " instr_id: " << begin->instr_id << std::hex;
@@ -314,7 +257,6 @@
   });
 
   return L1I_bus.issue_read(fetch_packet);
->>>>>>> e4b74697
 }
 
 void O3_CPU::promote_to_decode()
@@ -504,43 +446,9 @@
         sq_it->lq_depend_on_me.push_back(*q_entry); // Forward the load when the store finishes
         (*q_entry)->producer_id = sq_it->instr_id; // The load waits on the store to finish
 
-<<<<<<< HEAD
         DP(if (warmup_complete[cpu]) {
           std::cout << "[DISPATCH] " << __func__ << " instr_id: " << instr.instr_id << " waits on " << sq_it->instr_id << std::endl;
         })
-=======
-void O3_CPU::do_memory_scheduling(champsim::circular_buffer<ooo_model_instr>::iterator rob_it)
-{
-  // load
-  for (auto& smem : rob_it->source_memory) {
-    if (!smem.added) {
-      if (smem.q_entry = std::find_if_not(std::begin(LQ), std::end(LQ), is_valid<LSQ_ENTRY>{}); smem.q_entry != std::end(LQ)) {
-        // add it to the load queue
-        *smem.q_entry = {
-            true, rob_it->instr_id, smem.address, rob_it->ip, current_cycle + SCHEDULING_LATENCY, rob_it, 0, 0, {rob_it->asid[0], rob_it->asid[1]}};
-        smem.added = true;
-
-        // Mark RAW in the ROB since the producer might not be added in the store queue yet
-        champsim::circular_buffer<ooo_model_instr>::reverse_iterator prior_it{rob_it};
-        prior_it = std::find_if(prior_it, ROB.rend(), instr_mem_will_produce(smem.address));
-        if (prior_it != ROB.rend()) {
-          // this load cannot be executed until the prior store gets executed
-          prior_it->memory_instrs_depend_on_me.push_back(rob_it);
-          smem.q_entry->producer_id = prior_it->instr_id;
-          smem.q_entry->fetched = INFLIGHT;
-
-          // Is this already in the SQ?
-          auto sq_it = std::find_if(std::begin(SQ), std::end(SQ), sq_will_forward(prior_it->instr_id, smem.address));
-          if (sq_it != std::end(SQ)) {
-            rob_it->num_mem_ops--;
-            rob_it->event_cycle = current_cycle;
-
-            assert(rob_it->num_mem_ops >= 0);
-
-            smem.q_entry->valid = false;
-          }
-        }
->>>>>>> e4b74697
       }
     }
   }
@@ -550,50 +458,26 @@
     SQ.push_back(
         {instr.instr_id, dmem, instr.ip, current_cycle + SCHEDULING_LATENCY, std::ref(instr), {instr.asid[0], instr.asid[1]}}); // add it to the store queue
 
-<<<<<<< HEAD
   DP(if (warmup_complete[cpu]) {
     std::cout << "[DISPATCH] " << __func__ << " instr_id: " << instr.instr_id << " loads: " << std::size(instr.source_memory)
               << " stores: " << std::size(instr.destination_memory) << std::endl;
   });
-=======
-    DP(if (warmup_complete[cpu]) {
-        std::cout << "[ROB] " << __func__ << " instr_id: " << rob_it->instr_id;
-        std::cout << " scheduled all num_mem_ops: " << rob_it->num_mem_ops << std::endl;
-    });
-  }
->>>>>>> e4b74697
 }
 
 void O3_CPU::operate_lsq()
 {
   auto store_bw = SQ_WIDTH;
 
-<<<<<<< HEAD
   for (auto& sq_entry : SQ) {
-    if (store_bw > 0 && sq_entry.physical_address == 0 && !sq_entry.translate_issued && sq_entry.event_cycle < current_cycle) {
-      auto success = do_translate_store(sq_entry);
-      if (success) {
-        --store_bw;
-        sq_entry.translate_issued = true;
-      }
-    }
-  }
-
-  for (auto& sq_entry : SQ) {
-    if (store_bw > 0 && sq_entry.physical_address != 0 && !sq_entry.fetch_issued && sq_entry.event_cycle < current_cycle) {
+    if (store_bw > 0 && !sq_entry.fetch_issued && sq_entry.event_cycle < current_cycle) {
       do_finish_store(sq_entry);
-=======
-  for (auto sq_it = std::begin(SQ); sq_it != std::end(SQ) && store_bw > 0; ++sq_it) {
-    if (sq_it->valid && !sq_it->fetched && sq_it->event_cycle < current_cycle) {
-      execute_store(sq_it);
->>>>>>> e4b74697
       --store_bw;
       sq_entry.fetch_issued = true;
       sq_entry.event_cycle = current_cycle;
     }
   }
 
-  for (; store_bw > 0 && !std::empty(SQ) && (std::empty(ROB) || SQ.front().instr_id < ROB.front().instr_id) && SQ.front().event_cycle < current_cycle; --store_bw) {
+  for (; store_bw > 0 && !std::empty(SQ) && SQ.front().fetch_issued && (std::empty(ROB) || SQ.front().instr_id < ROB.front().instr_id) && SQ.front().event_cycle < current_cycle; --store_bw) {
     auto success = do_complete_store(SQ.front());
     if (success)
       SQ.pop_front(); // std::deque::erase() requires MoveAssignable :(
@@ -603,26 +487,9 @@
 
   auto load_bw = LQ_WIDTH;
 
-<<<<<<< HEAD
   for (auto& lq_entry : LQ) {
-    if (load_bw > 0 && lq_entry.has_value() && lq_entry->producer_id == std::numeric_limits<uint64_t>::max() && lq_entry->physical_address == 0
-        && !lq_entry->translate_issued && lq_entry->event_cycle < current_cycle) {
-      auto success = do_translate_load(*lq_entry);
-      if (success) {
-        --load_bw;
-        lq_entry->translate_issued = true;
-      }
-    }
-  }
-
-  for (auto& lq_entry : LQ) {
-    if (load_bw > 0 && lq_entry.has_value() && lq_entry->physical_address != 0 && !lq_entry->fetch_issued && lq_entry->event_cycle < current_cycle) {
+    if (load_bw > 0 && lq_entry.has_value() && lq_entry->producer_id == std::numeric_limits<uint64_t>::max() && !lq_entry->fetch_issued && lq_entry->event_cycle < current_cycle) {
       auto success = execute_load(*lq_entry);
-=======
-  for (auto lq_it = std::begin(LQ); lq_it != std::end(LQ) && load_bw > 0; ++lq_it) {
-    if (lq_it->valid && !lq_it->fetched && lq_it->event_cycle < current_cycle) {
-      auto success = execute_load(lq_it);
->>>>>>> e4b74697
       if (success) {
         --load_bw;
         lq_entry->fetch_issued = true;
@@ -631,25 +498,7 @@
   }
 }
 
-<<<<<<< HEAD
-bool O3_CPU::do_translate_store(const LSQ_ENTRY& sq_entry)
-{
-  PACKET data_packet;
-  data_packet.address = sq_entry.virtual_address;
-  data_packet.v_address = sq_entry.virtual_address;
-  data_packet.instr_id = sq_entry.instr_id;
-  data_packet.ip = sq_entry.ip;
-  data_packet.type = RFO;
-
-  DP(if (warmup_complete[cpu]) { std::cout << "[SQ] " << __func__ << " instr_id: " << sq_entry.instr_id << std::endl; })
-
-  return DTLB_bus.issue_read(data_packet);
-}
-
 void O3_CPU::do_finish_store(LSQ_ENTRY& sq_entry)
-=======
-void O3_CPU::execute_store(std::vector<LSQ_ENTRY>::iterator sq_it)
->>>>>>> e4b74697
 {
   sq_entry.rob_entry.num_mem_ops--;
   sq_entry.rob_entry.event_cycle = current_cycle;
@@ -675,54 +524,26 @@
   }
 }
 
-<<<<<<< HEAD
 bool O3_CPU::do_complete_store(const LSQ_ENTRY& sq_entry)
 {
   PACKET data_packet;
-  data_packet.address = sq_entry.physical_address;
   data_packet.v_address = sq_entry.virtual_address;
   data_packet.instr_id = sq_entry.instr_id;
   data_packet.ip = sq_entry.ip;
-  data_packet.type = RFO;
 
   DP(if (warmup_complete[cpu]) { std::cout << "[SQ] " << __func__ << " instr_id: " << sq_entry.instr_id << std::endl; })
 
   return L1D_bus.issue_write(data_packet);
 }
 
-bool O3_CPU::do_translate_load(const LSQ_ENTRY& lq_entry)
+bool O3_CPU::execute_load(const LSQ_ENTRY& lq_entry)
 {
   PACKET data_packet;
-  data_packet.address = lq_entry.virtual_address;
   data_packet.v_address = lq_entry.virtual_address;
   data_packet.instr_id = lq_entry.instr_id;
   data_packet.ip = lq_entry.ip;
-  data_packet.type = LOAD;
 
   DP(if (warmup_complete[cpu]) { std::cout << "[LQ] " << __func__ << " instr_id: " << lq_entry.instr_id << std::endl; })
-
-  return DTLB_bus.issue_read(data_packet);
-}
-
-bool O3_CPU::execute_load(const LSQ_ENTRY& lq_entry)
-{
-  PACKET data_packet;
-  data_packet.address = lq_entry.physical_address;
-  data_packet.v_address = lq_entry.virtual_address;
-  data_packet.instr_id = lq_entry.instr_id;
-  data_packet.ip = lq_entry.ip;
-  data_packet.type = LOAD;
-
-  DP(if (warmup_complete[cpu]) { std::cout << "[LQ] " << __func__ << " instr_id: " << lq_entry.instr_id << std::endl; })
-=======
-bool O3_CPU::execute_load(std::vector<LSQ_ENTRY>::iterator lq_it)
-{
-  PACKET data_packet;
-  data_packet.v_address = lq_it->virtual_address;
-  data_packet.instr_id = lq_it->instr_id;
-  data_packet.ip = lq_it->ip;
-  data_packet.lq_index_depend_on_me = {lq_it};
->>>>>>> e4b74697
 
   return L1D_bus.issue_read(data_packet);
 }
@@ -765,56 +586,16 @@
 
 void O3_CPU::handle_memory_return()
 {
-<<<<<<< HEAD
-  for (int itlb_bw = FETCH_WIDTH, to_read = static_cast<CACHE*>(ITLB_bus.lower_level)->MAX_READ; itlb_bw > 0 && to_read > 0 && !ITLB_bus.PROCESSED.empty();
-       --to_read) {
-    PACKET& itlb_entry = ITLB_bus.PROCESSED.front();
-
-    // mark instructions in the IFETCH_BUFFER as translated
-    while (itlb_bw > 0 && !itlb_entry.instr_depend_on_me.empty()) {
-      ooo_model_instr& fetched = itlb_entry.instr_depend_on_me.front();
-      if ((fetched.ip >> LOG2_PAGE_SIZE) == (itlb_entry.address >> LOG2_PAGE_SIZE) && fetched.translated != 0) {
-        fetched.translated = COMPLETED;
-        fetched.instruction_pa = splice_bits(itlb_entry.data, fetched.ip, LOG2_PAGE_SIZE);
-
-        --itlb_bw;
-      }
-
-      itlb_entry.instr_depend_on_me.erase(std::begin(itlb_entry.instr_depend_on_me));
-    }
-
-    // remove this entry if we have serviced all of its instructions
-    if (itlb_entry.instr_depend_on_me.empty())
-      ITLB_bus.PROCESSED.pop_front();
-  }
-
-  for (int l1i_bw = FETCH_WIDTH, to_read = static_cast<CACHE*>(ITLB_bus.lower_level)->MAX_READ; l1i_bw > 0 && to_read > 0 && !L1I_bus.PROCESSED.empty();
+  for (int l1i_bw = FETCH_WIDTH, to_read = static_cast<CACHE*>(L1I_bus.lower_level)->MAX_READ; l1i_bw > 0 && to_read > 0 && !L1I_bus.PROCESSED.empty();
        --to_read) {
     PACKET& l1i_entry = L1I_bus.PROCESSED.front();
 
     // instructions are now fully fetched, so mark them as such
     while (l1i_bw > 0 && !l1i_entry.instr_depend_on_me.empty()) {
       ooo_model_instr& fetched = l1i_entry.instr_depend_on_me.front();
-      if ((fetched.instruction_pa >> LOG2_BLOCK_SIZE) == (l1i_entry.address >> LOG2_BLOCK_SIZE) && fetched.fetched != 0 && fetched.translated == COMPLETED) {
+      if ((fetched.ip >> LOG2_BLOCK_SIZE) == (l1i_entry.v_address >> LOG2_BLOCK_SIZE) && fetched.fetched != 0) {
         fetched.fetched = COMPLETED;
         --l1i_bw;
-=======
-  // Instruction Memory
-  std::size_t available_fetch_bandwidth = FETCH_WIDTH;
-  std::size_t to_read = static_cast<CACHE*>(L1I_bus.lower_level)->MAX_READ;
-  while (available_fetch_bandwidth > 0 && to_read > 0 && !L1I_bus.PROCESSED.empty()) {
-    PACKET& l1i_entry = L1I_bus.PROCESSED.front();
-
-    while (available_fetch_bandwidth > 0 && !l1i_entry.instr_depend_on_me.empty()) {
-      auto it = l1i_entry.instr_depend_on_me.front();
-      if ((it->ip >> LOG2_BLOCK_SIZE) == (l1i_entry.ip >> LOG2_BLOCK_SIZE) && it->fetched != 0) {
-        it->fetched = COMPLETED;
-        available_fetch_bandwidth--;
-
-        DP(if (warmup_complete[cpu]) {
-          std::cout << "[IFETCH] " << __func__ << " instr_id: " << it->instr_id << " fetch completed" << std::endl;
-        })
->>>>>>> e4b74697
       }
 
       l1i_entry.instr_depend_on_me.erase(std::begin(l1i_entry.instr_depend_on_me));
@@ -825,51 +606,13 @@
       L1I_bus.PROCESSED.pop_front();
   }
 
-<<<<<<< HEAD
-  auto dtlb_it = std::begin(DTLB_bus.PROCESSED);
-  for (auto dtlb_bw = static_cast<CACHE*>(DTLB_bus.lower_level)->MAX_READ; dtlb_bw > 0 && dtlb_it != std::end(DTLB_bus.PROCESSED); --dtlb_bw, ++dtlb_it) {
-    for (auto& sq_entry : SQ) {
-      if (sq_entry.translate_issued && sq_entry.physical_address == 0 && sq_entry.virtual_address >> LOG2_PAGE_SIZE == dtlb_it->address >> LOG2_PAGE_SIZE) {
-        sq_entry.physical_address = splice_bits(dtlb_it->data, sq_entry.virtual_address, LOG2_PAGE_SIZE); // translated address
-        sq_entry.event_cycle = current_cycle;
-
-        DP(if (warmup_complete[cpu]) {
-          std::cout << "[DTLB_SQ] " << __func__ << " instr_id: " << sq_entry.instr_id << std::hex;
-          std::cout << " full_address: " << sq_entry.physical_address << std::dec << " remain_mem_ops: " << sq_entry.rob_entry.num_mem_ops;
-          std::cout << " event_cycle: " << sq_entry.event_cycle << std::endl;
-        });
-      }
-    }
-
-    for (auto& lq_entry : LQ) {
-      if (lq_entry.has_value() && lq_entry->translate_issued && lq_entry->physical_address == 0
-          && lq_entry->virtual_address >> LOG2_PAGE_SIZE == dtlb_it->address >> LOG2_PAGE_SIZE) {
-        lq_entry->physical_address = splice_bits(dtlb_it->data, lq_entry->virtual_address, LOG2_PAGE_SIZE); // translated address
-        lq_entry->event_cycle = current_cycle;
-
-        DP(if (warmup_complete[cpu]) {
-          std::cout << "[DTLB_LQ] " << __func__ << " instr_id: " << lq_entry->instr_id << std::hex;
-          std::cout << " full_address: " << lq_entry->physical_address << std::dec << " remain_mem_ops: " << lq_entry->rob_entry.num_mem_ops;
-          std::cout << " event_cycle: " << lq_entry->event_cycle << std::endl;
-        });
-      }
-    }
-  }
-  DTLB_bus.PROCESSED.erase(std::begin(DTLB_bus.PROCESSED), dtlb_it);
-
   auto l1d_it = std::begin(L1D_bus.PROCESSED);
   for (auto l1d_bw = static_cast<CACHE*>(L1D_bus.lower_level)->MAX_READ; l1d_bw > 0 && l1d_it != std::end(L1D_bus.PROCESSED); --l1d_bw, ++l1d_it) {
     for (auto& lq_entry : LQ) {
-      if (lq_entry.has_value() && lq_entry->fetch_issued && lq_entry->physical_address >> LOG2_BLOCK_SIZE == l1d_it->address >> LOG2_BLOCK_SIZE) {
+      if (lq_entry.has_value() && lq_entry->fetch_issued && lq_entry->virtual_address >> LOG2_BLOCK_SIZE == l1d_it->v_address >> LOG2_BLOCK_SIZE) {
         lq_entry->rob_entry.num_mem_ops--;
         lq_entry->rob_entry.event_cycle = current_cycle;
         lq_entry.reset();
-=======
-  // Data Memory
-  to_read = static_cast<CACHE*>(L1D_bus.lower_level)->MAX_READ;
-  while (to_read > 0 && !L1D_bus.PROCESSED.empty()) { // L1D
-    PACKET& l1d_entry = L1D_bus.PROCESSED.front();
->>>>>>> e4b74697
 
         DP(if (warmup_complete[cpu]) {
           std::cout << "[L1D_LQ] " << __func__ << " instr_id: " << lq_entry->instr_id << std::hex;
@@ -887,26 +630,6 @@
   unsigned retire_bandwidth = RETIRE_WIDTH;
 
   while (retire_bandwidth > 0 && !ROB.empty() && (ROB.front().executed == COMPLETED)) {
-<<<<<<< HEAD
-=======
-    for (auto dmem_it = std::begin(ROB.front().destination_memory); dmem_it != std::end(ROB.front().destination_memory);
-         dmem_it = ROB.front().destination_memory.erase(dmem_it)) {
-      PACKET data_packet;
-      auto sq_it = dmem_it->q_entry;
-
-      data_packet.v_address = sq_it->virtual_address;
-      data_packet.instr_id = sq_it->instr_id;
-      data_packet.ip = sq_it->ip;
-
-      auto success = L1D_bus.issue_write(data_packet);
-      if (!success)
-        return;
-
-      sq_it->valid = false;
-    }
-
-    // release ROB entry
->>>>>>> e4b74697
     DP(if (warmup_complete[cpu]) { std::cout << "[ROB] " << __func__ << " instr_id: " << ROB.front().instr_id << " is retired" << std::endl; });
 
     ROB.pop_front();
@@ -959,40 +682,26 @@
   // print LQ entry
   std::cout << "Load Queue Entry" << std::endl;
   for (auto lq_it = std::begin(LQ); lq_it != std::end(LQ); ++lq_it) {
-<<<<<<< HEAD
     if (lq_it->has_value())
     {
       std::cout << "[LQ] entry: " << std::distance(std::begin(LQ), lq_it) << " instr_id: " << (*lq_it)->instr_id << " address: " << std::hex
-                << (*lq_it)->physical_address << std::dec << " translate_issued: " << std::boolalpha << (*lq_it)->translate_issued
-                << " translated: " << ((*lq_it)->physical_address != 0) << " fetched: " << (*lq_it)->fetch_issued << std::noboolalpha
+                << (*lq_it)->physical_address << std::dec << " fetched: " << std::boolalpha << (*lq_it)->fetch_issued << std::noboolalpha
                 << " event_cycle: " << (*lq_it)->event_cycle;
       if ((*lq_it)->producer_id != std::numeric_limits<uint64_t>::max())
         std::cout << " waits on " << (*lq_it)->producer_id;
       std::cout << std::endl;
     }
-=======
-    if (is_valid<LSQ_ENTRY>{}(*lq_it))
-      std::cout << "[LQ] entry: " << std::distance(std::begin(LQ), lq_it) << " instr_id: " << lq_it->instr_id << " address: " << std::hex
-                << lq_it->virtual_address << std::dec << " fetched: " << +lq_it->fetched << std::endl;
->>>>>>> e4b74697
   }
 
   // print SQ entry
   std::cout << std::endl << "Store Queue Entry" << std::endl;
   for (auto sq_it = std::begin(SQ); sq_it != std::end(SQ); ++sq_it) {
-<<<<<<< HEAD
     std::cout << "[SQ] entry: " << std::distance(std::begin(SQ), sq_it) << " instr_id: " << sq_it->instr_id << " address: " << std::hex
-              << sq_it->physical_address << std::dec << " translate_issued: " << std::boolalpha << sq_it->translate_issued << " translated: " << std::boolalpha
-              << (sq_it->physical_address != 0) << " fetched: " << sq_it->fetch_issued << std::noboolalpha << " event_cycle: " << sq_it->event_cycle
-              << " LQ waiting: ";
+              << sq_it->physical_address << std::dec << " fetched: " << std::boolalpha << sq_it->fetch_issued << std::noboolalpha
+              << " event_cycle: " << sq_it->event_cycle << " LQ waiting: ";
     for (std::optional<LSQ_ENTRY>& lq_entry : sq_it->lq_depend_on_me)
       std::cout << lq_entry->instr_id << " ";
     std::cout << std::endl;
-=======
-    if (is_valid<LSQ_ENTRY>{}(*sq_it))
-      std::cout << "[SQ] entry: " << std::distance(std::begin(SQ), sq_it) << " instr_id: " << sq_it->instr_id << " address: " << std::hex
-                << sq_it->virtual_address << std::dec << " fetched: " << +sq_it->fetched << std::endl;
->>>>>>> e4b74697
   }
 }
 
