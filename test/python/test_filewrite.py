import unittest
import operator

import config.filewrite

class FilesAreDifferentTests(unittest.TestCase):
    def test_identical(self):
        a = '''
        test
        test
        more test
        '''

        self.assertFalse(config.filewrite.files_are_different(a.splitlines(),a.splitlines()))

    def test_slightly_different(self):
        a = '''
        test
        test
        more test
        '''

        b = '''
        test
        tast
        more test
        '''

        self.assertTrue(config.filewrite.files_are_different(a.splitlines(),b.splitlines()))

    def test_very_different(self):
        a = '''
        test
        test
        more test
        '''

        b = '''
        Lorem
        Ipsum
        '''

        self.assertTrue(config.filewrite.files_are_different(a.splitlines(),b.splitlines()))

class FragmentTests(unittest.TestCase):
    def test_empty_fragment_is_empty(self):
        self.assertEqual(list(iter(config.filewrite.Fragment())), [])

    def test_fragments_take_lists(self):
        parts = [('a', ('aaa',)), ('b', ('bbb',))]
        self.assertEqual(list(iter(config.filewrite.Fragment(parts))), parts)

    def test_fragments_can_join(self):
        a_parts = [('a', ('aaa',)), ('b', ('bbb',))]
        b_parts = [('b', ('***',)), ('c', ('ccc',))]
        expected = [('a', ('aaa',)), ('b', ('bbb', '***')), ('c', ('ccc',))]

        a_frag = config.filewrite.Fragment(a_parts)
        b_frag = config.filewrite.Fragment(b_parts)
        self.assertEqual(list(iter(config.filewrite.Fragment.join(a_frag, b_frag))), expected)

    def test_joined_fragments_preserve_cxx_headers(self):
        a_parts = [('a.cc', (*config.filewrite.cxx_generated_warning(), 'aaa'))]
        b_parts = [('a.cc', (*config.filewrite.cxx_generated_warning(), 'bbb'))]
        expected = [('a.cc', (*config.filewrite.cxx_generated_warning(), 'aaa','bbb'))]

        a_frag = config.filewrite.Fragment(a_parts)
        b_frag = config.filewrite.Fragment(b_parts)
        self.assertEqual(list(iter(config.filewrite.Fragment.join(a_frag, b_frag))), expected)

<<<<<<< HEAD
    def test_joined_fragments_preserve_makefile_headers(self):
=======
    def test_joined_fragments_preserve_make_headers(self):
>>>>>>> 0ff312cc
        a_parts = [('a.mk', (*config.filewrite.make_generated_warning(), 'aaa'))]
        b_parts = [('a.mk', (*config.filewrite.make_generated_warning(), 'bbb'))]
        expected = [('a.mk', (*config.filewrite.make_generated_warning(), 'aaa','bbb'))]

        a_frag = config.filewrite.Fragment(a_parts)
        b_frag = config.filewrite.Fragment(b_parts)
        self.assertEqual(list(iter(config.filewrite.Fragment.join(a_frag, b_frag))), expected)<|MERGE_RESOLUTION|>--- conflicted
+++ resolved
@@ -68,11 +68,7 @@
         b_frag = config.filewrite.Fragment(b_parts)
         self.assertEqual(list(iter(config.filewrite.Fragment.join(a_frag, b_frag))), expected)
 
-<<<<<<< HEAD
-    def test_joined_fragments_preserve_makefile_headers(self):
-=======
     def test_joined_fragments_preserve_make_headers(self):
->>>>>>> 0ff312cc
         a_parts = [('a.mk', (*config.filewrite.make_generated_warning(), 'aaa'))]
         b_parts = [('a.mk', (*config.filewrite.make_generated_warning(), 'bbb'))]
         expected = [('a.mk', (*config.filewrite.make_generated_warning(), 'aaa','bbb'))]
